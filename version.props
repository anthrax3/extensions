﻿<Project>
  <PropertyGroup>
    <MajorVersion>2</MajorVersion>
<<<<<<< HEAD
    <MinorVersion>1</MinorVersion>
    <PatchVersion>14</PatchVersion>
=======
    <MinorVersion>2</MinorVersion>
    <PatchVersion>8</PatchVersion>
>>>>>>> febe2dce
    <PreReleaseLabel>servicing</PreReleaseLabel>
    <OfficialBuildId Condition="'$(OfficialBuildId)' == ''">$(BUILD_BUILDNUMBER)</OfficialBuildId>
  </PropertyGroup>

  <PropertyGroup Condition=" '$(OfficialBuildId)' != '' ">
    <!-- This implements core versioning. Spec: https://github.com/dotnet/arcade/blob/master/Documentation/CorePackages/Versioning.md -->
    <_BuildNumber>$(OfficialBuildId)</_BuildNumber>

    <!-- _BuildNumber from CI is assumed to have format "yyyyMMdd.r". -->
    <_BuildNumberYY>$(_BuildNumber.Substring(2, 2))</_BuildNumberYY>
    <_BuildNumberMM>$(_BuildNumber.Substring(4, 2))</_BuildNumberMM>
    <_BuildNumberDD>$(_BuildNumber.Substring(6, 2))</_BuildNumberDD>
    <_BuildNumberR>$(_BuildNumber.Substring(9))</_BuildNumberR>

    <!-- yy * 1000 + mm * 50 + dd -->
    <_BuildNumberShortDate>$([MSBuild]::Add($([MSBuild]::Add($([MSBuild]::Multiply($(_BuildNumberYY), 1000)), $([MSBuild]::Multiply($(_BuildNumberMM), 50)))), $(_BuildNumberDD)))</_BuildNumberShortDate>

    <VersionSuffixBuildOfTheDay>$([System.Convert]::ToInt32($(_BuildNumberR)))</VersionSuffixBuildOfTheDay>
    <VersionSuffixBuildOfTheDayPadded>$(VersionSuffixBuildOfTheDay.PadLeft($([System.Convert]::ToInt32(2)), '0'))</VersionSuffixBuildOfTheDayPadded>

    <_BuildNumberSuffix>$(_BuildNumberShortDate)-$(VersionSuffixBuildOfTheDayPadded)</_BuildNumberSuffix>
  </PropertyGroup>

  <PropertyGroup>
    <_BuildNumberSuffix Condition=" '$(_BuildNumberSuffix)' == '' ">t000</_BuildNumberSuffix>
    <VersionPrefix>$(MajorVersion).$(MinorVersion).$(PatchVersion)</VersionPrefix>
    <VersionSuffix>$(PreReleaseLabel)-$(_BuildNumberSuffix)</VersionSuffix>

    <ExperimentalVersionPrefix>0.1.$(PatchVersion)</ExperimentalVersionPrefix>

    <!-- Servicing builds have different characteristics for the way dependencies, baselines, and versions are handled. -->
    <IsServicingBuild Condition=" '$(PreReleaseLabel)' == 'servicing' ">true</IsServicingBuild>
    <!-- Run the build with /p:IsFinalBuild=true to produce the product with 'final' branding and versioning -->
    <IsFinalBuild Condition=" '$(IsFinalBuild)' == '' ">false</IsFinalBuild>
    <IncludePreReleaseLabelInPackageVersion>true</IncludePreReleaseLabelInPackageVersion>
    <IncludePreReleaseLabelInPackageVersion Condition=" '$(IsFinalBuild)' == 'true' AND ('$(PreReleaseLabel)' == 'servicing' OR '$(PreReleaseLabel)' == 'rtm')">false</IncludePreReleaseLabelInPackageVersion>

    <!-- The version in files -->
    <PackageVersion>$(VersionPrefix)</PackageVersion>
    <PackageVersion Condition=" '$(IncludePreReleaseLabelInPackageVersion)' == 'true' ">$(VersionPrefix)-$(VersionSuffix)</PackageVersion>

    <ExperimentalPackageVersion>$(ExperimentalVersionPrefix)</ExperimentalPackageVersion>
    <ExperimentalPackageVersion Condition=" '$(IncludePreReleaseLabelInPackageVersion)' == 'true' ">$(VersionPrefix)-$(VersionSuffix)</ExperimentalPackageVersion>

    <VersionMetadata Condition=" '$(DotNetProductBuildId)' != '' ">pb-$(DotNetProductBuildId)</VersionMetadata>
    <VersionSuffix Condition=" '$(VersionMetadata)' != '' ">$(VersionSuffix)+$(VersionMetadata)</VersionSuffix>
    <ExperimentalVersionSuffix>$(VersionSuffix)</ExperimentalVersionSuffix>

    <InformationalVersion>$(VersionPrefix)-$(VersionSuffix)</InformationalVersion>

    <!-- This is used for error checking to ensure generated code and baselines are up to date when we increment the patch. -->
    <PreviousExtensionsReleaseVersion Condition=" '$(PatchVersion)' != '0' ">$(MajorVersion).$(MinorVersion).$([MSBuild]::Subtract($(PatchVersion), 1))</PreviousExtensionsReleaseVersion>
  </PropertyGroup>

  <!-- Run 'dotnet msbuild version.props' to test changes to this file. -->
  <Target Name="InspectVersionNumbers">
    <Message Importance="High" Text="InformationalVersion    = '$(InformationalVersion)'" />
    <Message Importance="High" Text="PackageVersion          = '$(PackageVersion)'" />
  </Target>

</Project><|MERGE_RESOLUTION|>--- conflicted
+++ resolved
@@ -1,13 +1,8 @@
 ﻿<Project>
   <PropertyGroup>
     <MajorVersion>2</MajorVersion>
-<<<<<<< HEAD
-    <MinorVersion>1</MinorVersion>
-    <PatchVersion>14</PatchVersion>
-=======
     <MinorVersion>2</MinorVersion>
     <PatchVersion>8</PatchVersion>
->>>>>>> febe2dce
     <PreReleaseLabel>servicing</PreReleaseLabel>
     <OfficialBuildId Condition="'$(OfficialBuildId)' == ''">$(BUILD_BUILDNUMBER)</OfficialBuildId>
   </PropertyGroup>
