--- conflicted
+++ resolved
@@ -10,63 +10,6 @@
 -->
 <Dependencies>
   <ProductDependencies>
-<<<<<<< HEAD
-    <Dependency Name="Microsoft.Bcl.AsyncInterfaces" Version="1.1.0-preview2.19511.4" CoherentParentDependency="Microsoft.NETCore.App.Runtime.win-x64">
-      <Uri>https://github.com/dotnet/corefx</Uri>
-      <Sha>080eeeb860704f586972f94ac3cabba6f34d08ed</Sha>
-    </Dependency>
-    <Dependency Name="Microsoft.Win32.Registry" Version="4.7.0-preview2.19511.4" CoherentParentDependency="Microsoft.NETCore.App.Runtime.win-x64">
-      <Uri>https://github.com/dotnet/corefx</Uri>
-      <Sha>080eeeb860704f586972f94ac3cabba6f34d08ed</Sha>
-    </Dependency>
-    <Dependency Name="System.ComponentModel.Annotations" Version="4.7.0-preview2.19511.4" CoherentParentDependency="Microsoft.NETCore.App.Runtime.win-x64">
-      <Uri>https://github.com/dotnet/corefx</Uri>
-      <Sha>080eeeb860704f586972f94ac3cabba6f34d08ed</Sha>
-    </Dependency>
-    <Dependency Name="System.Diagnostics.DiagnosticSource" Version="4.7.0-preview2.19511.4" CoherentParentDependency="Microsoft.NETCore.App.Runtime.win-x64">
-      <Uri>https://github.com/dotnet/corefx</Uri>
-      <Sha>080eeeb860704f586972f94ac3cabba6f34d08ed</Sha>
-    </Dependency>
-    <Dependency Name="System.Diagnostics.EventLog" Version="4.7.0-preview2.19511.4" CoherentParentDependency="Microsoft.NETCore.App.Runtime.win-x64">
-      <Uri>https://github.com/dotnet/corefx</Uri>
-      <Sha>080eeeb860704f586972f94ac3cabba6f34d08ed</Sha>
-    </Dependency>
-    <Dependency Name="System.IO.Pipelines" Version="4.7.0-preview2.19511.4" CoherentParentDependency="Microsoft.NETCore.App.Runtime.win-x64">
-      <Uri>https://github.com/dotnet/corefx</Uri>
-      <Sha>080eeeb860704f586972f94ac3cabba6f34d08ed</Sha>
-    </Dependency>
-    <Dependency Name="System.Reflection.Metadata" Version="1.8.0-preview2.19511.4" CoherentParentDependency="Microsoft.NETCore.App.Runtime.win-x64">
-      <Uri>https://github.com/dotnet/corefx</Uri>
-      <Sha>080eeeb860704f586972f94ac3cabba6f34d08ed</Sha>
-    </Dependency>
-    <Dependency Name="System.Runtime.CompilerServices.Unsafe" Version="4.7.0-preview2.19511.4" CoherentParentDependency="Microsoft.NETCore.App.Runtime.win-x64">
-      <Uri>https://github.com/dotnet/corefx</Uri>
-      <Sha>080eeeb860704f586972f94ac3cabba6f34d08ed</Sha>
-    </Dependency>
-    <Dependency Name="System.Security.Cryptography.Cng" Version="4.7.0-preview2.19511.4" CoherentParentDependency="Microsoft.NETCore.App.Runtime.win-x64">
-      <Uri>https://github.com/dotnet/corefx</Uri>
-      <Sha>080eeeb860704f586972f94ac3cabba6f34d08ed</Sha>
-    </Dependency>
-    <Dependency Name="System.Security.Cryptography.Xml" Version="4.7.0-preview2.19511.4" CoherentParentDependency="Microsoft.NETCore.App.Runtime.win-x64">
-      <Uri>https://github.com/dotnet/corefx</Uri>
-      <Sha>080eeeb860704f586972f94ac3cabba6f34d08ed</Sha>
-    </Dependency>
-    <Dependency Name="System.ServiceProcess.ServiceController" Version="4.7.0-preview2.19511.4" CoherentParentDependency="Microsoft.NETCore.App.Runtime.win-x64">
-      <Uri>https://github.com/dotnet/corefx</Uri>
-      <Sha>080eeeb860704f586972f94ac3cabba6f34d08ed</Sha>
-    </Dependency>
-    <Dependency Name="System.Text.Encodings.Web" Version="4.7.0-preview2.19511.4" CoherentParentDependency="Microsoft.NETCore.App.Runtime.win-x64">
-      <Uri>https://github.com/dotnet/corefx</Uri>
-      <Sha>080eeeb860704f586972f94ac3cabba6f34d08ed</Sha>
-    </Dependency>
-    <Dependency Name="System.Text.Json" Version="4.7.0-preview2.19511.4" CoherentParentDependency="Microsoft.NETCore.App.Runtime.win-x64">
-      <Uri>https://github.com/dotnet/corefx</Uri>
-      <Sha>080eeeb860704f586972f94ac3cabba6f34d08ed</Sha>
-    </Dependency>
-    <Dependency Name="Microsoft.NETCore.App.Ref" Version="3.1.0-preview2.19511.6">
-      <Uri>https://github.com/dotnet/core-setup</Uri>
-      <Sha>f15311bdc5e9fbf4026a3099c32c5ea6b50d6236</Sha>
-=======
     <Dependency Name="Microsoft.Bcl.AsyncInterfaces" Version="1.2.0-alpha1.19504.7" CoherentParentDependency="Microsoft.NETCore.App.Runtime.win-x64">
       <Uri>https://github.com/dotnet/corefx</Uri>
       <Sha>a434a52ae3f1175bc1cad8b1a02b0921ef3b1f55</Sha>
@@ -122,21 +65,11 @@
     <Dependency Name="Microsoft.NETCore.App.Ref" Version="5.0.0-alpha1.19506.5">
       <Uri>https://github.com/dotnet/core-setup</Uri>
       <Sha>3fccad76fc65967dc194983284c3a43de37e95a0</Sha>
->>>>>>> 20dbe660
     </Dependency>
     <!--
          Win-x64 is used here because we have picked an arbitrary runtime identifier to flow the version of the latest NETCore.App runtime.
          All Runtime.$rid packages should have the same version.
     -->
-<<<<<<< HEAD
-    <Dependency Name="Microsoft.NETCore.App.Runtime.win-x64" Version="3.1.0-preview2.19511.6">
-      <Uri>https://github.com/dotnet/core-setup</Uri>
-      <Sha>f15311bdc5e9fbf4026a3099c32c5ea6b50d6236</Sha>
-    </Dependency>
-    <Dependency Name="NETStandard.Library.Ref" Version="2.1.0-preview2.19511.6">
-      <Uri>https://github.com/dotnet/core-setup</Uri>
-      <Sha>f15311bdc5e9fbf4026a3099c32c5ea6b50d6236</Sha>
-=======
     <Dependency Name="Microsoft.NETCore.App.Runtime.win-x64" Version="5.0.0-alpha1.19506.5">
       <Uri>https://github.com/dotnet/core-setup</Uri>
       <Sha>3fccad76fc65967dc194983284c3a43de37e95a0</Sha>
@@ -144,7 +77,6 @@
     <Dependency Name="NETStandard.Library.Ref" Version="2.1.0-alpha1.19506.5">
       <Uri>https://github.com/dotnet/core-setup</Uri>
       <Sha>3fccad76fc65967dc194983284c3a43de37e95a0</Sha>
->>>>>>> 20dbe660
     </Dependency>
   </ProductDependencies>
   <ToolsetDependencies>
@@ -160,15 +92,6 @@
       <Uri>https://github.com/dotnet/arcade</Uri>
       <Sha>0e9ffd6464aff37aef2dc41dc2162d258f266e32</Sha>
     </Dependency>
-<<<<<<< HEAD
-    <Dependency Name="Microsoft.NETCore.Platforms" Version="3.1.0-preview2.19511.4" CoherentParentDependency="Microsoft.NETCore.App.Runtime.win-x64">
-      <Uri>https://github.com/dotnet/corefx</Uri>
-      <Sha>080eeeb860704f586972f94ac3cabba6f34d08ed</Sha>
-    </Dependency>
-    <Dependency Name="Microsoft.Net.Compilers.Toolset" Version="3.4.0-beta3-19511-04">
-      <Uri>https://github.com/dotnet/roslyn</Uri>
-      <Sha>e4ec1a0d0a66c3f4df66d323839aa9851a1dc01a</Sha>
-=======
     <Dependency Name="Microsoft.NETCore.Platforms" Version="5.0.0-alpha1.19504.7" CoherentParentDependency="Microsoft.NETCore.App.Runtime.win-x64">
       <Uri>https://github.com/dotnet/corefx</Uri>
       <Sha>a434a52ae3f1175bc1cad8b1a02b0921ef3b1f55</Sha>
@@ -176,7 +99,6 @@
     <Dependency Name="Microsoft.Net.Compilers.Toolset" Version="3.4.0-beta1-19456-03">
       <Uri>https://github.com/dotnet/roslyn</Uri>
       <Sha>3c865821f2864393a0ff7fe22c92ded6d51a546c</Sha>
->>>>>>> 20dbe660
     </Dependency>
   </ToolsetDependencies>
 </Dependencies>