--- conflicted
+++ resolved
@@ -62,29 +62,14 @@
       <Uri>https://github.com/dotnet/corefx</Uri>
       <Sha>296bbb0d56d9c236a44700d78a0251ed3faa22e1</Sha>
     </Dependency>
-<<<<<<< HEAD
-    <Dependency Name="Microsoft.NETCore.App.Ref" Version="3.1.0-preview2.19517.10">
-      <Uri>https://github.com/dotnet/core-setup</Uri>
-      <Sha>3daa0867abd7693bc654d9b02cdfe957428b36f1</Sha>
-=======
     <Dependency Name="Microsoft.NETCore.App.Ref" Version="5.0.0-alpha1.19518.1">
       <Uri>https://github.com/dotnet/core-setup</Uri>
       <Sha>83b657163a4a0fa7f64ed635ef65d830d48753e2</Sha>
->>>>>>> a70197e9
     </Dependency>
     <!--
          Win-x64 is used here because we have picked an arbitrary runtime identifier to flow the version of the latest NETCore.App runtime.
          All Runtime.$rid packages should have the same version.
     -->
-<<<<<<< HEAD
-    <Dependency Name="Microsoft.NETCore.App.Runtime.win-x64" Version="3.1.0-preview2.19517.10">
-      <Uri>https://github.com/dotnet/core-setup</Uri>
-      <Sha>3daa0867abd7693bc654d9b02cdfe957428b36f1</Sha>
-    </Dependency>
-    <Dependency Name="NETStandard.Library.Ref" Version="2.1.0-preview2.19517.10">
-      <Uri>https://github.com/dotnet/core-setup</Uri>
-      <Sha>3daa0867abd7693bc654d9b02cdfe957428b36f1</Sha>
-=======
     <Dependency Name="Microsoft.NETCore.App.Runtime.win-x64" Version="5.0.0-alpha1.19518.1">
       <Uri>https://github.com/dotnet/core-setup</Uri>
       <Sha>83b657163a4a0fa7f64ed635ef65d830d48753e2</Sha>
@@ -92,7 +77,6 @@
     <Dependency Name="NETStandard.Library.Ref" Version="2.1.0-alpha1.19518.1">
       <Uri>https://github.com/dotnet/core-setup</Uri>
       <Sha>83b657163a4a0fa7f64ed635ef65d830d48753e2</Sha>
->>>>>>> a70197e9
     </Dependency>
   </ProductDependencies>
   <ToolsetDependencies>
@@ -112,15 +96,9 @@
       <Uri>https://github.com/dotnet/corefx</Uri>
       <Sha>296bbb0d56d9c236a44700d78a0251ed3faa22e1</Sha>
     </Dependency>
-<<<<<<< HEAD
-    <Dependency Name="Microsoft.Net.Compilers.Toolset" Version="3.4.0-beta3-19518-02">
-      <Uri>https://github.com/dotnet/roslyn</Uri>
-      <Sha>7c7708ed32437b99ab18a21d056d7ae0949e8d5c</Sha>
-=======
     <Dependency Name="Microsoft.Net.Compilers.Toolset" Version="3.4.0-beta1-19456-03">
       <Uri>https://github.com/dotnet/roslyn</Uri>
       <Sha>3c865821f2864393a0ff7fe22c92ded6d51a546c</Sha>
->>>>>>> a70197e9
     </Dependency>
   </ToolsetDependencies>
 </Dependencies>