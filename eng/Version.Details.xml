--- conflicted
+++ resolved
@@ -58,33 +58,17 @@
       <Uri>https://github.com/dotnet/corefx</Uri>
       <Sha>475778fa982064e26a8b3a5d7545112f6586ac61</Sha>
     </Dependency>
-<<<<<<< HEAD
-    <Dependency Name="System.Text.Json" Version="4.7.0" CoherentParentDependency="Microsoft.NETCore.App.Runtime.win-x64">
-      <Uri>https://github.com/dotnet/corefx</Uri>
-      <Sha>0f7f38c4fd323b26da10cce95f857f77f0f09b48</Sha>
-    </Dependency>
-    <Dependency Name="Microsoft.NETCore.App.Ref" Version="3.1.1-servicing.19572.8">
-      <Uri>https://github.com/dotnet/core-setup</Uri>
-      <Sha>9541fa09c354ea9288db00b8c1b95a34a3abdcdc</Sha>
-=======
     <Dependency Name="Microsoft.NETCore.App.Ref" Version="5.0.0-alpha.1.19562.8">
       <Uri>https://github.com/dotnet/core-setup</Uri>
       <Sha>6fab00563d09dca0d2b777a4f0dbda59d19c8546</Sha>
->>>>>>> 68bacd13
     </Dependency>
     <!--
          Win-x64 is used here because we have picked an arbitrary runtime identifier to flow the version of the latest NETCore.App runtime.
          All Runtime.$rid packages should have the same version.
     -->
-<<<<<<< HEAD
-    <Dependency Name="Microsoft.NETCore.App.Runtime.win-x64" Version="3.1.1-servicing.19572.8">
-      <Uri>https://github.com/dotnet/core-setup</Uri>
-      <Sha>9541fa09c354ea9288db00b8c1b95a34a3abdcdc</Sha>
-=======
     <Dependency Name="Microsoft.NETCore.App.Runtime.win-x64" Version="5.0.0-alpha.1.19562.8">
       <Uri>https://github.com/dotnet/core-setup</Uri>
       <Sha>6fab00563d09dca0d2b777a4f0dbda59d19c8546</Sha>
->>>>>>> 68bacd13
     </Dependency>
     <Dependency Name="NETStandard.Library.Ref" Version="2.1.0-alpha.1.19562.8">
       <Uri>https://github.com/dotnet/core-setup</Uri>
@@ -96,15 +80,9 @@
     </Dependency>
   </ProductDependencies>
   <ToolsetDependencies>
-<<<<<<< HEAD
-    <Dependency Name="Microsoft.DotNet.Arcade.Sdk" Version="1.0.0-beta.19569.2">
-      <Uri>https://github.com/dotnet/arcade</Uri>
-      <Sha>e34d933e18ba1cd393bbafcb6018e0f858d3e89e</Sha>
-=======
     <Dependency Name="Microsoft.DotNet.Arcade.Sdk" Version="5.0.0-beta.19574.1">
       <Uri>https://github.com/dotnet/arcade</Uri>
       <Sha>87b59e17420bf0c3341edacbd8a6721e619afbac</Sha>
->>>>>>> 68bacd13
     </Dependency>
     <Dependency Name="Microsoft.DotNet.GenAPI" Version="5.0.0-beta.19574.1">
       <Uri>https://github.com/dotnet/arcade</Uri>
@@ -118,15 +96,9 @@
       <Uri>https://github.com/dotnet/corefx</Uri>
       <Sha>475778fa982064e26a8b3a5d7545112f6586ac61</Sha>
     </Dependency>
-<<<<<<< HEAD
-    <Dependency Name="Microsoft.Net.Compilers.Toolset" Version="3.4.0-beta4-19569-03">
-      <Uri>https://github.com/dotnet/roslyn</Uri>
-      <Sha>82f2e2541478e239dc4b04f231e90dc2b3dcb422</Sha>
-=======
     <Dependency Name="Microsoft.Net.Compilers.Toolset" Version="3.4.0-beta1-19456-03">
       <Uri>https://github.com/dotnet/roslyn</Uri>
       <Sha>3c865821f2864393a0ff7fe22c92ded6d51a546c</Sha>
->>>>>>> 68bacd13
     </Dependency>
   </ToolsetDependencies>
 </Dependencies>