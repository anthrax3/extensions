<?xml version="1.0" encoding="utf-8"?>
<!--

  This file is used by automation to update Versions.props and may be used for other purposes, such as
  static analysis to determine the repo dependency graph.  It should only be modified manually when adding
  or removing dependencies. Updating versions should be done using the `darc` command line tool.

  See https://github.com/dotnet/arcade/blob/master/Documentation/Darc.md for instructions on using darc.

-->
<Dependencies>
  <ProductDependencies>
<<<<<<< HEAD
    <Dependency Name="Microsoft.Bcl.AsyncInterfaces" Version="1.2.0-alpha1.19462.7" CoherentParentDependency="Microsoft.NETCore.App.Runtime.win-x64">
      <Uri>https://github.com/dotnet/corefx</Uri>
      <Sha>be3d4bad4576eecda116d3e9a368cd6959ecf5ce</Sha>
    </Dependency>
    <Dependency Name="Microsoft.Win32.Registry" Version="5.0.0-alpha1.19462.7" CoherentParentDependency="Microsoft.NETCore.App.Runtime.win-x64">
      <Uri>https://github.com/dotnet/corefx</Uri>
      <Sha>be3d4bad4576eecda116d3e9a368cd6959ecf5ce</Sha>
    </Dependency>
    <Dependency Name="System.ComponentModel.Annotations" Version="5.0.0-alpha1.19462.7" CoherentParentDependency="Microsoft.NETCore.App.Runtime.win-x64">
      <Uri>https://github.com/dotnet/corefx</Uri>
      <Sha>be3d4bad4576eecda116d3e9a368cd6959ecf5ce</Sha>
    </Dependency>
    <Dependency Name="System.Diagnostics.DiagnosticSource" Version="5.0.0-alpha1.19462.7" CoherentParentDependency="Microsoft.NETCore.App.Runtime.win-x64">
      <Uri>https://github.com/dotnet/corefx</Uri>
      <Sha>be3d4bad4576eecda116d3e9a368cd6959ecf5ce</Sha>
    </Dependency>
    <Dependency Name="System.Diagnostics.EventLog" Version="5.0.0-alpha1.19462.7" CoherentParentDependency="Microsoft.NETCore.App.Runtime.win-x64">
      <Uri>https://github.com/dotnet/corefx</Uri>
      <Sha>be3d4bad4576eecda116d3e9a368cd6959ecf5ce</Sha>
    </Dependency>
    <Dependency Name="System.IO.Pipelines" Version="5.0.0-alpha1.19462.7" CoherentParentDependency="Microsoft.NETCore.App.Runtime.win-x64">
      <Uri>https://github.com/dotnet/corefx</Uri>
      <Sha>be3d4bad4576eecda116d3e9a368cd6959ecf5ce</Sha>
    </Dependency>
    <Dependency Name="System.Reflection.Metadata" Version="1.9.0-alpha1.19462.7" CoherentParentDependency="Microsoft.NETCore.App.Runtime.win-x64">
      <Uri>https://github.com/dotnet/corefx</Uri>
      <Sha>be3d4bad4576eecda116d3e9a368cd6959ecf5ce</Sha>
    </Dependency>
    <Dependency Name="System.Runtime.CompilerServices.Unsafe" Version="5.0.0-alpha1.19462.7" CoherentParentDependency="Microsoft.NETCore.App.Runtime.win-x64">
      <Uri>https://github.com/dotnet/corefx</Uri>
      <Sha>be3d4bad4576eecda116d3e9a368cd6959ecf5ce</Sha>
    </Dependency>
    <Dependency Name="System.Security.Cryptography.Cng" Version="5.0.0-alpha1.19462.7" CoherentParentDependency="Microsoft.NETCore.App.Runtime.win-x64">
      <Uri>https://github.com/dotnet/corefx</Uri>
      <Sha>be3d4bad4576eecda116d3e9a368cd6959ecf5ce</Sha>
    </Dependency>
    <Dependency Name="System.Security.Cryptography.Xml" Version="5.0.0-alpha1.19462.7" CoherentParentDependency="Microsoft.NETCore.App.Runtime.win-x64">
      <Uri>https://github.com/dotnet/corefx</Uri>
      <Sha>be3d4bad4576eecda116d3e9a368cd6959ecf5ce</Sha>
    </Dependency>
    <Dependency Name="System.ServiceProcess.ServiceController" Version="5.0.0-alpha1.19462.7" CoherentParentDependency="Microsoft.NETCore.App.Runtime.win-x64">
      <Uri>https://github.com/dotnet/corefx</Uri>
      <Sha>be3d4bad4576eecda116d3e9a368cd6959ecf5ce</Sha>
    </Dependency>
    <Dependency Name="System.Text.Encodings.Web" Version="5.0.0-alpha1.19462.7" CoherentParentDependency="Microsoft.NETCore.App.Runtime.win-x64">
      <Uri>https://github.com/dotnet/corefx</Uri>
      <Sha>be3d4bad4576eecda116d3e9a368cd6959ecf5ce</Sha>
    </Dependency>
    <Dependency Name="System.Text.Json" Version="5.0.0-alpha1.19462.7" CoherentParentDependency="Microsoft.NETCore.App.Runtime.win-x64">
      <Uri>https://github.com/dotnet/corefx</Uri>
      <Sha>be3d4bad4576eecda116d3e9a368cd6959ecf5ce</Sha>
    </Dependency>
    <Dependency Name="Microsoft.NETCore.App.Ref" Version="5.0.0-alpha1.19465.2">
      <Uri>https://github.com/dotnet/core-setup</Uri>
      <Sha>9042fe6c81aa3b47f58ccd94ff02e42f9f7a4e46</Sha>
=======
    <Dependency Name="Microsoft.Bcl.AsyncInterfaces" Version="1.1.0-preview1.19463.3" CoherentParentDependency="Microsoft.NETCore.App.Runtime.win-x64">
      <Uri>https://github.com/dotnet/corefx</Uri>
      <Sha>d0f0bfa5b123b4c1183c889cf4017bb529675502</Sha>
    </Dependency>
    <Dependency Name="Microsoft.Win32.Registry" Version="4.7.0-preview1.19463.3" CoherentParentDependency="Microsoft.NETCore.App.Runtime.win-x64">
      <Uri>https://github.com/dotnet/corefx</Uri>
      <Sha>d0f0bfa5b123b4c1183c889cf4017bb529675502</Sha>
    </Dependency>
    <Dependency Name="System.ComponentModel.Annotations" Version="4.7.0-preview1.19463.3" CoherentParentDependency="Microsoft.NETCore.App.Runtime.win-x64">
      <Uri>https://github.com/dotnet/corefx</Uri>
      <Sha>d0f0bfa5b123b4c1183c889cf4017bb529675502</Sha>
    </Dependency>
    <Dependency Name="System.Diagnostics.DiagnosticSource" Version="4.7.0-preview1.19463.3" CoherentParentDependency="Microsoft.NETCore.App.Runtime.win-x64">
      <Uri>https://github.com/dotnet/corefx</Uri>
      <Sha>d0f0bfa5b123b4c1183c889cf4017bb529675502</Sha>
    </Dependency>
    <Dependency Name="System.Diagnostics.EventLog" Version="4.7.0-preview1.19463.3" CoherentParentDependency="Microsoft.NETCore.App.Runtime.win-x64">
      <Uri>https://github.com/dotnet/corefx</Uri>
      <Sha>d0f0bfa5b123b4c1183c889cf4017bb529675502</Sha>
    </Dependency>
    <Dependency Name="System.IO.Pipelines" Version="4.7.0-preview1.19463.3" CoherentParentDependency="Microsoft.NETCore.App.Runtime.win-x64">
      <Uri>https://github.com/dotnet/corefx</Uri>
      <Sha>d0f0bfa5b123b4c1183c889cf4017bb529675502</Sha>
    </Dependency>
    <Dependency Name="System.Reflection.Metadata" Version="1.8.0-preview1.19463.3" CoherentParentDependency="Microsoft.NETCore.App.Runtime.win-x64">
      <Uri>https://github.com/dotnet/corefx</Uri>
      <Sha>d0f0bfa5b123b4c1183c889cf4017bb529675502</Sha>
    </Dependency>
    <Dependency Name="System.Runtime.CompilerServices.Unsafe" Version="4.7.0-preview1.19463.3" CoherentParentDependency="Microsoft.NETCore.App.Runtime.win-x64">
      <Uri>https://github.com/dotnet/corefx</Uri>
      <Sha>d0f0bfa5b123b4c1183c889cf4017bb529675502</Sha>
    </Dependency>
    <Dependency Name="System.Security.Cryptography.Cng" Version="4.7.0-preview1.19463.3" CoherentParentDependency="Microsoft.NETCore.App.Runtime.win-x64">
      <Uri>https://github.com/dotnet/corefx</Uri>
      <Sha>d0f0bfa5b123b4c1183c889cf4017bb529675502</Sha>
    </Dependency>
    <Dependency Name="System.Security.Cryptography.Xml" Version="4.7.0-preview1.19463.3" CoherentParentDependency="Microsoft.NETCore.App.Runtime.win-x64">
      <Uri>https://github.com/dotnet/corefx</Uri>
      <Sha>d0f0bfa5b123b4c1183c889cf4017bb529675502</Sha>
    </Dependency>
    <Dependency Name="System.ServiceProcess.ServiceController" Version="4.7.0-preview1.19463.3" CoherentParentDependency="Microsoft.NETCore.App.Runtime.win-x64">
      <Uri>https://github.com/dotnet/corefx</Uri>
      <Sha>d0f0bfa5b123b4c1183c889cf4017bb529675502</Sha>
    </Dependency>
    <Dependency Name="System.Text.Encodings.Web" Version="4.7.0-preview1.19463.3" CoherentParentDependency="Microsoft.NETCore.App.Runtime.win-x64">
      <Uri>https://github.com/dotnet/corefx</Uri>
      <Sha>d0f0bfa5b123b4c1183c889cf4017bb529675502</Sha>
    </Dependency>
    <Dependency Name="System.Text.Json" Version="4.7.0-preview1.19463.3" CoherentParentDependency="Microsoft.NETCore.App.Runtime.win-x64">
      <Uri>https://github.com/dotnet/corefx</Uri>
      <Sha>d0f0bfa5b123b4c1183c889cf4017bb529675502</Sha>
    </Dependency>
    <Dependency Name="Microsoft.NETCore.App.Ref" Version="3.1.0-preview1.19463.3">
      <Uri>https://github.com/dotnet/core-setup</Uri>
      <Sha>1e35b022cbc45bd8185cfa3f3151451298bf6de4</Sha>
>>>>>>> 1f41bdc3
    </Dependency>
    <!--
         Win-x64 is used here because we have picked an arbitrary runtime identifier to flow the version of the latest NETCore.App runtime.
         All Runtime.$rid packages should have the same version.
    -->
<<<<<<< HEAD
    <Dependency Name="Microsoft.NETCore.App.Runtime.win-x64" Version="5.0.0-alpha1.19465.2">
      <Uri>https://github.com/dotnet/core-setup</Uri>
      <Sha>9042fe6c81aa3b47f58ccd94ff02e42f9f7a4e46</Sha>
    </Dependency>
    <Dependency Name="NETStandard.Library.Ref" Version="2.1.0-alpha1.19465.2">
      <Uri>https://github.com/dotnet/core-setup</Uri>
      <Sha>9042fe6c81aa3b47f58ccd94ff02e42f9f7a4e46</Sha>
=======
    <Dependency Name="Microsoft.NETCore.App.Runtime.win-x64" Version="3.1.0-preview1.19463.3">
      <Uri>https://github.com/dotnet/core-setup</Uri>
      <Sha>1e35b022cbc45bd8185cfa3f3151451298bf6de4</Sha>
    </Dependency>
    <Dependency Name="NETStandard.Library.Ref" Version="2.1.0-preview1.19463.3">
      <Uri>https://github.com/dotnet/core-setup</Uri>
      <Sha>1e35b022cbc45bd8185cfa3f3151451298bf6de4</Sha>
>>>>>>> 1f41bdc3
    </Dependency>
  </ProductDependencies>
  <ToolsetDependencies>
    <Dependency Name="Microsoft.DotNet.Arcade.Sdk" Version="1.0.0-beta.19461.7">
      <Uri>https://github.com/dotnet/arcade</Uri>
      <Sha>8eb29ba860a3cfcfe68f9a8256caa7efc1f1aaba</Sha>
    </Dependency>
    <Dependency Name="Microsoft.DotNet.GenAPI" Version="1.0.0-beta.19461.7">
      <Uri>https://github.com/dotnet/arcade</Uri>
      <Sha>8eb29ba860a3cfcfe68f9a8256caa7efc1f1aaba</Sha>
    </Dependency>
    <Dependency Name="Microsoft.DotNet.Helix.Sdk" Version="2.0.0-beta.19461.7">
      <Uri>https://github.com/dotnet/arcade</Uri>
      <Sha>8eb29ba860a3cfcfe68f9a8256caa7efc1f1aaba</Sha>
    </Dependency>
<<<<<<< HEAD
    <Dependency Name="Microsoft.NETCore.Platforms" Version="5.0.0-alpha1.19462.7" CoherentParentDependency="Microsoft.NETCore.App.Runtime.win-x64">
      <Uri>https://github.com/dotnet/corefx</Uri>
      <Sha>be3d4bad4576eecda116d3e9a368cd6959ecf5ce</Sha>
    </Dependency>
    <Dependency Name="Microsoft.Net.Compilers.Toolset" Version="3.4.0-beta1-19456-03">
      <Uri>https://github.com/dotnet/roslyn</Uri>
      <Sha>3c865821f2864393a0ff7fe22c92ded6d51a546c</Sha>
=======
    <Dependency Name="Microsoft.NETCore.Platforms" Version="3.1.0-preview1.19463.3" CoherentParentDependency="Microsoft.NETCore.App.Runtime.win-x64">
      <Uri>https://github.com/dotnet/corefx</Uri>
      <Sha>d0f0bfa5b123b4c1183c889cf4017bb529675502</Sha>
    </Dependency>
    <Dependency Name="Microsoft.Net.Compilers.Toolset" Version="3.4.0-beta2-19462-08">
      <Uri>https://github.com/dotnet/roslyn</Uri>
      <Sha>cac1be1463d3b277184ed38115ae35b0cb236688</Sha>
>>>>>>> 1f41bdc3
    </Dependency>
  </ToolsetDependencies>
</Dependencies><|MERGE_RESOLUTION|>--- conflicted
+++ resolved
@@ -10,7 +10,6 @@
 -->
 <Dependencies>
   <ProductDependencies>
-<<<<<<< HEAD
     <Dependency Name="Microsoft.Bcl.AsyncInterfaces" Version="1.2.0-alpha1.19462.7" CoherentParentDependency="Microsoft.NETCore.App.Runtime.win-x64">
       <Uri>https://github.com/dotnet/corefx</Uri>
       <Sha>be3d4bad4576eecda116d3e9a368cd6959ecf5ce</Sha>
@@ -66,69 +65,11 @@
     <Dependency Name="Microsoft.NETCore.App.Ref" Version="5.0.0-alpha1.19465.2">
       <Uri>https://github.com/dotnet/core-setup</Uri>
       <Sha>9042fe6c81aa3b47f58ccd94ff02e42f9f7a4e46</Sha>
-=======
-    <Dependency Name="Microsoft.Bcl.AsyncInterfaces" Version="1.1.0-preview1.19463.3" CoherentParentDependency="Microsoft.NETCore.App.Runtime.win-x64">
-      <Uri>https://github.com/dotnet/corefx</Uri>
-      <Sha>d0f0bfa5b123b4c1183c889cf4017bb529675502</Sha>
-    </Dependency>
-    <Dependency Name="Microsoft.Win32.Registry" Version="4.7.0-preview1.19463.3" CoherentParentDependency="Microsoft.NETCore.App.Runtime.win-x64">
-      <Uri>https://github.com/dotnet/corefx</Uri>
-      <Sha>d0f0bfa5b123b4c1183c889cf4017bb529675502</Sha>
-    </Dependency>
-    <Dependency Name="System.ComponentModel.Annotations" Version="4.7.0-preview1.19463.3" CoherentParentDependency="Microsoft.NETCore.App.Runtime.win-x64">
-      <Uri>https://github.com/dotnet/corefx</Uri>
-      <Sha>d0f0bfa5b123b4c1183c889cf4017bb529675502</Sha>
-    </Dependency>
-    <Dependency Name="System.Diagnostics.DiagnosticSource" Version="4.7.0-preview1.19463.3" CoherentParentDependency="Microsoft.NETCore.App.Runtime.win-x64">
-      <Uri>https://github.com/dotnet/corefx</Uri>
-      <Sha>d0f0bfa5b123b4c1183c889cf4017bb529675502</Sha>
-    </Dependency>
-    <Dependency Name="System.Diagnostics.EventLog" Version="4.7.0-preview1.19463.3" CoherentParentDependency="Microsoft.NETCore.App.Runtime.win-x64">
-      <Uri>https://github.com/dotnet/corefx</Uri>
-      <Sha>d0f0bfa5b123b4c1183c889cf4017bb529675502</Sha>
-    </Dependency>
-    <Dependency Name="System.IO.Pipelines" Version="4.7.0-preview1.19463.3" CoherentParentDependency="Microsoft.NETCore.App.Runtime.win-x64">
-      <Uri>https://github.com/dotnet/corefx</Uri>
-      <Sha>d0f0bfa5b123b4c1183c889cf4017bb529675502</Sha>
-    </Dependency>
-    <Dependency Name="System.Reflection.Metadata" Version="1.8.0-preview1.19463.3" CoherentParentDependency="Microsoft.NETCore.App.Runtime.win-x64">
-      <Uri>https://github.com/dotnet/corefx</Uri>
-      <Sha>d0f0bfa5b123b4c1183c889cf4017bb529675502</Sha>
-    </Dependency>
-    <Dependency Name="System.Runtime.CompilerServices.Unsafe" Version="4.7.0-preview1.19463.3" CoherentParentDependency="Microsoft.NETCore.App.Runtime.win-x64">
-      <Uri>https://github.com/dotnet/corefx</Uri>
-      <Sha>d0f0bfa5b123b4c1183c889cf4017bb529675502</Sha>
-    </Dependency>
-    <Dependency Name="System.Security.Cryptography.Cng" Version="4.7.0-preview1.19463.3" CoherentParentDependency="Microsoft.NETCore.App.Runtime.win-x64">
-      <Uri>https://github.com/dotnet/corefx</Uri>
-      <Sha>d0f0bfa5b123b4c1183c889cf4017bb529675502</Sha>
-    </Dependency>
-    <Dependency Name="System.Security.Cryptography.Xml" Version="4.7.0-preview1.19463.3" CoherentParentDependency="Microsoft.NETCore.App.Runtime.win-x64">
-      <Uri>https://github.com/dotnet/corefx</Uri>
-      <Sha>d0f0bfa5b123b4c1183c889cf4017bb529675502</Sha>
-    </Dependency>
-    <Dependency Name="System.ServiceProcess.ServiceController" Version="4.7.0-preview1.19463.3" CoherentParentDependency="Microsoft.NETCore.App.Runtime.win-x64">
-      <Uri>https://github.com/dotnet/corefx</Uri>
-      <Sha>d0f0bfa5b123b4c1183c889cf4017bb529675502</Sha>
-    </Dependency>
-    <Dependency Name="System.Text.Encodings.Web" Version="4.7.0-preview1.19463.3" CoherentParentDependency="Microsoft.NETCore.App.Runtime.win-x64">
-      <Uri>https://github.com/dotnet/corefx</Uri>
-      <Sha>d0f0bfa5b123b4c1183c889cf4017bb529675502</Sha>
-    </Dependency>
-    <Dependency Name="System.Text.Json" Version="4.7.0-preview1.19463.3" CoherentParentDependency="Microsoft.NETCore.App.Runtime.win-x64">
-      <Uri>https://github.com/dotnet/corefx</Uri>
-      <Sha>d0f0bfa5b123b4c1183c889cf4017bb529675502</Sha>
-    </Dependency>
-    <Dependency Name="Microsoft.NETCore.App.Ref" Version="3.1.0-preview1.19463.3">
-      <Uri>https://github.com/dotnet/core-setup</Uri>
-      <Sha>1e35b022cbc45bd8185cfa3f3151451298bf6de4</Sha>
->>>>>>> 1f41bdc3
     </Dependency>
     <!--
          Win-x64 is used here because we have picked an arbitrary runtime identifier to flow the version of the latest NETCore.App runtime.
          All Runtime.$rid packages should have the same version.
     -->
-<<<<<<< HEAD
     <Dependency Name="Microsoft.NETCore.App.Runtime.win-x64" Version="5.0.0-alpha1.19465.2">
       <Uri>https://github.com/dotnet/core-setup</Uri>
       <Sha>9042fe6c81aa3b47f58ccd94ff02e42f9f7a4e46</Sha>
@@ -136,15 +77,6 @@
     <Dependency Name="NETStandard.Library.Ref" Version="2.1.0-alpha1.19465.2">
       <Uri>https://github.com/dotnet/core-setup</Uri>
       <Sha>9042fe6c81aa3b47f58ccd94ff02e42f9f7a4e46</Sha>
-=======
-    <Dependency Name="Microsoft.NETCore.App.Runtime.win-x64" Version="3.1.0-preview1.19463.3">
-      <Uri>https://github.com/dotnet/core-setup</Uri>
-      <Sha>1e35b022cbc45bd8185cfa3f3151451298bf6de4</Sha>
-    </Dependency>
-    <Dependency Name="NETStandard.Library.Ref" Version="2.1.0-preview1.19463.3">
-      <Uri>https://github.com/dotnet/core-setup</Uri>
-      <Sha>1e35b022cbc45bd8185cfa3f3151451298bf6de4</Sha>
->>>>>>> 1f41bdc3
     </Dependency>
   </ProductDependencies>
   <ToolsetDependencies>
@@ -160,7 +92,6 @@
       <Uri>https://github.com/dotnet/arcade</Uri>
       <Sha>8eb29ba860a3cfcfe68f9a8256caa7efc1f1aaba</Sha>
     </Dependency>
-<<<<<<< HEAD
     <Dependency Name="Microsoft.NETCore.Platforms" Version="5.0.0-alpha1.19462.7" CoherentParentDependency="Microsoft.NETCore.App.Runtime.win-x64">
       <Uri>https://github.com/dotnet/corefx</Uri>
       <Sha>be3d4bad4576eecda116d3e9a368cd6959ecf5ce</Sha>
@@ -168,15 +99,6 @@
     <Dependency Name="Microsoft.Net.Compilers.Toolset" Version="3.4.0-beta1-19456-03">
       <Uri>https://github.com/dotnet/roslyn</Uri>
       <Sha>3c865821f2864393a0ff7fe22c92ded6d51a546c</Sha>
-=======
-    <Dependency Name="Microsoft.NETCore.Platforms" Version="3.1.0-preview1.19463.3" CoherentParentDependency="Microsoft.NETCore.App.Runtime.win-x64">
-      <Uri>https://github.com/dotnet/corefx</Uri>
-      <Sha>d0f0bfa5b123b4c1183c889cf4017bb529675502</Sha>
-    </Dependency>
-    <Dependency Name="Microsoft.Net.Compilers.Toolset" Version="3.4.0-beta2-19462-08">
-      <Uri>https://github.com/dotnet/roslyn</Uri>
-      <Sha>cac1be1463d3b277184ed38115ae35b0cb236688</Sha>
->>>>>>> 1f41bdc3
     </Dependency>
   </ToolsetDependencies>
 </Dependencies>