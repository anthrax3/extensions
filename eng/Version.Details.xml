<?xml version="1.0" encoding="utf-8"?>
<!--

  This file is used by automation to update Versions.props and may be used for other purposes, such as
  static analysis to determine the repo dependency graph.  It should only be modified manually when adding
  or removing dependencies. Updating versions should be done using the `darc` command line tool.

  See https://github.com/dotnet/arcade/blob/master/Documentation/Darc.md for instructions on using darc.

-->
<Dependencies>
  <ProductDependencies>
    <Dependency Name="Microsoft.Win32.Registry" Version="5.0.0-alpha1.19425.4" CoherentParentDependency="Microsoft.NETCore.App.Runtime.win-x64">
      <Uri>https://github.com/dotnet/corefx</Uri>
      <Sha>ba50ba15d0747d5be1e8bd38ea03a5ba892314bd</Sha>
    </Dependency>
    <Dependency Name="System.ComponentModel.Annotations" Version="5.0.0-alpha1.19425.4" CoherentParentDependency="Microsoft.NETCore.App.Runtime.win-x64">
      <Uri>https://github.com/dotnet/corefx</Uri>
      <Sha>ba50ba15d0747d5be1e8bd38ea03a5ba892314bd</Sha>
    </Dependency>
    <Dependency Name="System.Diagnostics.DiagnosticSource" Version="5.0.0-alpha1.19425.4" CoherentParentDependency="Microsoft.NETCore.App.Runtime.win-x64">
      <Uri>https://github.com/dotnet/corefx</Uri>
      <Sha>ba50ba15d0747d5be1e8bd38ea03a5ba892314bd</Sha>
    </Dependency>
    <Dependency Name="System.Diagnostics.EventLog" Version="5.0.0-alpha1.19425.4" CoherentParentDependency="Microsoft.NETCore.App.Runtime.win-x64">
      <Uri>https://github.com/dotnet/corefx</Uri>
      <Sha>ba50ba15d0747d5be1e8bd38ea03a5ba892314bd</Sha>
    </Dependency>
    <Dependency Name="System.IO.Pipelines" Version="5.0.0-alpha1.19425.4" CoherentParentDependency="Microsoft.NETCore.App.Runtime.win-x64">
      <Uri>https://github.com/dotnet/corefx</Uri>
      <Sha>ba50ba15d0747d5be1e8bd38ea03a5ba892314bd</Sha>
    </Dependency>
    <Dependency Name="System.Reflection.Metadata" Version="1.9.0-alpha1.19425.4" CoherentParentDependency="Microsoft.NETCore.App.Runtime.win-x64">
      <Uri>https://github.com/dotnet/corefx</Uri>
      <Sha>ba50ba15d0747d5be1e8bd38ea03a5ba892314bd</Sha>
    </Dependency>
    <Dependency Name="System.Runtime.CompilerServices.Unsafe" Version="5.0.0-alpha1.19425.4" CoherentParentDependency="Microsoft.NETCore.App.Runtime.win-x64">
      <Uri>https://github.com/dotnet/corefx</Uri>
      <Sha>ba50ba15d0747d5be1e8bd38ea03a5ba892314bd</Sha>
    </Dependency>
    <Dependency Name="System.Security.Cryptography.Cng" Version="5.0.0-alpha1.19425.4" CoherentParentDependency="Microsoft.NETCore.App.Runtime.win-x64">
      <Uri>https://github.com/dotnet/corefx</Uri>
      <Sha>ba50ba15d0747d5be1e8bd38ea03a5ba892314bd</Sha>
    </Dependency>
    <Dependency Name="System.Security.Cryptography.Xml" Version="5.0.0-alpha1.19425.4" CoherentParentDependency="Microsoft.NETCore.App.Runtime.win-x64">
      <Uri>https://github.com/dotnet/corefx</Uri>
      <Sha>ba50ba15d0747d5be1e8bd38ea03a5ba892314bd</Sha>
    </Dependency>
    <Dependency Name="System.ServiceProcess.ServiceController" Version="5.0.0-alpha1.19425.4" CoherentParentDependency="Microsoft.NETCore.App.Runtime.win-x64">
      <Uri>https://github.com/dotnet/corefx</Uri>
      <Sha>ba50ba15d0747d5be1e8bd38ea03a5ba892314bd</Sha>
    </Dependency>
    <Dependency Name="System.Text.Encodings.Web" Version="5.0.0-alpha1.19425.4" CoherentParentDependency="Microsoft.NETCore.App.Runtime.win-x64">
      <Uri>https://github.com/dotnet/corefx</Uri>
      <Sha>ba50ba15d0747d5be1e8bd38ea03a5ba892314bd</Sha>
    </Dependency>
    <Dependency Name="System.Text.Json" Version="5.0.0-alpha1.19425.4" CoherentParentDependency="Microsoft.NETCore.App.Runtime.win-x64">
      <Uri>https://github.com/dotnet/corefx</Uri>
      <Sha>ba50ba15d0747d5be1e8bd38ea03a5ba892314bd</Sha>
    </Dependency>
<<<<<<< HEAD
    <Dependency Name="Microsoft.NETCore.App.Ref" Version="3.0.0-rc1-19430-09">
      <Uri>https://github.com/dotnet/core-setup</Uri>
      <Sha>44e933b12f176895fae723d1f03c8424070880fc</Sha>
=======
    <Dependency Name="Microsoft.NETCore.App.Ref" Version="5.0.0-alpha1.19425.8">
      <Uri>https://github.com/dotnet/core-setup</Uri>
      <Sha>70a3592bd46540bd596f95db4469c040018aa249</Sha>
>>>>>>> 3347747a
    </Dependency>
    <!--
         Win-x64 is used here because we have picked an arbitrary runtime identifier to flow the version of the latest NETCore.App runtime.
         All Runtime.$rid packages should have the same version.
    -->
<<<<<<< HEAD
    <Dependency Name="Microsoft.NETCore.App.Runtime.win-x64" Version="3.0.0-rc1-19430-09">
      <Uri>https://github.com/dotnet/core-setup</Uri>
      <Sha>44e933b12f176895fae723d1f03c8424070880fc</Sha>
    </Dependency>
    <Dependency Name="NETStandard.Library.Ref" Version="2.1.0-rc1-19430-09">
      <Uri>https://github.com/dotnet/core-setup</Uri>
      <Sha>44e933b12f176895fae723d1f03c8424070880fc</Sha>
=======
    <Dependency Name="Microsoft.NETCore.App.Runtime.win-x64" Version="5.0.0-alpha1.19425.8">
      <Uri>https://github.com/dotnet/core-setup</Uri>
      <Sha>70a3592bd46540bd596f95db4469c040018aa249</Sha>
    </Dependency>
    <Dependency Name="NETStandard.Library.Ref" Version="2.1.0-alpha1.19425.8">
      <Uri>https://github.com/dotnet/core-setup</Uri>
      <Sha>70a3592bd46540bd596f95db4469c040018aa249</Sha>
>>>>>>> 3347747a
    </Dependency>
  </ProductDependencies>
  <ToolsetDependencies>
    <Dependency Name="Microsoft.DotNet.Arcade.Sdk" Version="1.0.0-beta.19425.1">
      <Uri>https://github.com/dotnet/arcade</Uri>
      <Sha>2de3acc671fc624191672a45564f9ef130af5cd4</Sha>
    </Dependency>
    <Dependency Name="Microsoft.DotNet.GenAPI" Version="1.0.0-beta.19425.1">
      <Uri>https://github.com/dotnet/arcade</Uri>
      <Sha>2de3acc671fc624191672a45564f9ef130af5cd4</Sha>
    </Dependency>
    <Dependency Name="Microsoft.DotNet.Helix.Sdk" Version="2.0.0-beta.19425.1">
      <Uri>https://github.com/dotnet/arcade</Uri>
      <Sha>2de3acc671fc624191672a45564f9ef130af5cd4</Sha>
    </Dependency>
    <Dependency Name="Microsoft.NETCore.Platforms" Version="5.0.0-alpha1.19425.4" CoherentParentDependency="Microsoft.NETCore.App.Runtime.win-x64">
      <Uri>https://github.com/dotnet/corefx</Uri>
      <Sha>ba50ba15d0747d5be1e8bd38ea03a5ba892314bd</Sha>
    </Dependency>
    <Dependency Name="Microsoft.Net.Compilers.Toolset" Version="3.4.0-beta1-19424-01">
      <Uri>https://github.com/dotnet/roslyn</Uri>
      <Sha>a36dcccf259ceec904a36b381085d2d940d80ea0</Sha>
    </Dependency>
  </ToolsetDependencies>
</Dependencies><|MERGE_RESOLUTION|>--- conflicted
+++ resolved
@@ -58,29 +58,14 @@
       <Uri>https://github.com/dotnet/corefx</Uri>
       <Sha>ba50ba15d0747d5be1e8bd38ea03a5ba892314bd</Sha>
     </Dependency>
-<<<<<<< HEAD
-    <Dependency Name="Microsoft.NETCore.App.Ref" Version="3.0.0-rc1-19430-09">
-      <Uri>https://github.com/dotnet/core-setup</Uri>
-      <Sha>44e933b12f176895fae723d1f03c8424070880fc</Sha>
-=======
     <Dependency Name="Microsoft.NETCore.App.Ref" Version="5.0.0-alpha1.19425.8">
       <Uri>https://github.com/dotnet/core-setup</Uri>
       <Sha>70a3592bd46540bd596f95db4469c040018aa249</Sha>
->>>>>>> 3347747a
     </Dependency>
     <!--
          Win-x64 is used here because we have picked an arbitrary runtime identifier to flow the version of the latest NETCore.App runtime.
          All Runtime.$rid packages should have the same version.
     -->
-<<<<<<< HEAD
-    <Dependency Name="Microsoft.NETCore.App.Runtime.win-x64" Version="3.0.0-rc1-19430-09">
-      <Uri>https://github.com/dotnet/core-setup</Uri>
-      <Sha>44e933b12f176895fae723d1f03c8424070880fc</Sha>
-    </Dependency>
-    <Dependency Name="NETStandard.Library.Ref" Version="2.1.0-rc1-19430-09">
-      <Uri>https://github.com/dotnet/core-setup</Uri>
-      <Sha>44e933b12f176895fae723d1f03c8424070880fc</Sha>
-=======
     <Dependency Name="Microsoft.NETCore.App.Runtime.win-x64" Version="5.0.0-alpha1.19425.8">
       <Uri>https://github.com/dotnet/core-setup</Uri>
       <Sha>70a3592bd46540bd596f95db4469c040018aa249</Sha>
@@ -88,7 +73,6 @@
     <Dependency Name="NETStandard.Library.Ref" Version="2.1.0-alpha1.19425.8">
       <Uri>https://github.com/dotnet/core-setup</Uri>
       <Sha>70a3592bd46540bd596f95db4469c040018aa249</Sha>
->>>>>>> 3347747a
     </Dependency>
   </ProductDependencies>
   <ToolsetDependencies>
