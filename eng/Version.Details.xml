<?xml version="1.0" encoding="utf-8"?>
<!--

  This file is used by automation to update Versions.props and may be used for other purposes, such as
  static analysis to determine the repo dependency graph.  It should only be modified manually when adding
  or removing dependencies. Updating versions should be done using the `darc` command line tool.

  See https://github.com/dotnet/arcade/blob/master/Documentation/Darc.md for instructions on using darc.

-->
<Dependencies>
  <ProductDependencies>
    <Dependency Name="Microsoft.Win32.Registry" Version="5.0.0-alpha.1.19556.7" CoherentParentDependency="Microsoft.NETCore.App.Runtime.win-x64">
      <Uri>https://github.com/dotnet/corefx</Uri>
      <Sha>475778fa982064e26a8b3a5d7545112f6586ac61</Sha>
    </Dependency>
    <Dependency Name="System.ComponentModel.Annotations" Version="5.0.0-alpha.1.19556.7" CoherentParentDependency="Microsoft.NETCore.App.Runtime.win-x64">
      <Uri>https://github.com/dotnet/corefx</Uri>
      <Sha>475778fa982064e26a8b3a5d7545112f6586ac61</Sha>
    </Dependency>
    <Dependency Name="System.Diagnostics.DiagnosticSource" Version="5.0.0-alpha.1.19556.7" CoherentParentDependency="Microsoft.NETCore.App.Runtime.win-x64">
      <Uri>https://github.com/dotnet/corefx</Uri>
      <Sha>475778fa982064e26a8b3a5d7545112f6586ac61</Sha>
    </Dependency>
    <Dependency Name="System.Diagnostics.EventLog" Version="5.0.0-alpha.1.19556.7" CoherentParentDependency="Microsoft.NETCore.App.Runtime.win-x64">
      <Uri>https://github.com/dotnet/corefx</Uri>
      <Sha>475778fa982064e26a8b3a5d7545112f6586ac61</Sha>
    </Dependency>
    <Dependency Name="System.IO.Pipelines" Version="5.0.0-alpha.1.19556.7" CoherentParentDependency="Microsoft.NETCore.App.Runtime.win-x64">
      <Uri>https://github.com/dotnet/corefx</Uri>
      <Sha>475778fa982064e26a8b3a5d7545112f6586ac61</Sha>
    </Dependency>
    <Dependency Name="System.Reflection.Metadata" Version="5.0.0-alpha.1.19556.7" CoherentParentDependency="Microsoft.NETCore.App.Runtime.win-x64">
      <Uri>https://github.com/dotnet/corefx</Uri>
      <Sha>475778fa982064e26a8b3a5d7545112f6586ac61</Sha>
    </Dependency>
    <Dependency Name="System.Runtime.CompilerServices.Unsafe" Version="5.0.0-alpha.1.19556.7" CoherentParentDependency="Microsoft.NETCore.App.Runtime.win-x64">
      <Uri>https://github.com/dotnet/corefx</Uri>
      <Sha>475778fa982064e26a8b3a5d7545112f6586ac61</Sha>
    </Dependency>
    <Dependency Name="System.Security.Cryptography.Cng" Version="5.0.0-alpha.1.19556.7" CoherentParentDependency="Microsoft.NETCore.App.Runtime.win-x64">
      <Uri>https://github.com/dotnet/corefx</Uri>
      <Sha>475778fa982064e26a8b3a5d7545112f6586ac61</Sha>
    </Dependency>
    <Dependency Name="System.Security.Cryptography.Xml" Version="5.0.0-alpha.1.19556.7" CoherentParentDependency="Microsoft.NETCore.App.Runtime.win-x64">
      <Uri>https://github.com/dotnet/corefx</Uri>
      <Sha>475778fa982064e26a8b3a5d7545112f6586ac61</Sha>
    </Dependency>
    <Dependency Name="System.ServiceProcess.ServiceController" Version="5.0.0-alpha.1.19556.7" CoherentParentDependency="Microsoft.NETCore.App.Runtime.win-x64">
      <Uri>https://github.com/dotnet/corefx</Uri>
      <Sha>475778fa982064e26a8b3a5d7545112f6586ac61</Sha>
    </Dependency>
    <Dependency Name="System.Text.Encodings.Web" Version="5.0.0-alpha.1.19556.7" CoherentParentDependency="Microsoft.NETCore.App.Runtime.win-x64">
      <Uri>https://github.com/dotnet/corefx</Uri>
      <Sha>475778fa982064e26a8b3a5d7545112f6586ac61</Sha>
    </Dependency>
    <Dependency Name="System.Text.Json" Version="5.0.0-alpha.1.19556.7" CoherentParentDependency="Microsoft.NETCore.App.Runtime.win-x64">
      <Uri>https://github.com/dotnet/corefx</Uri>
      <Sha>475778fa982064e26a8b3a5d7545112f6586ac61</Sha>
    </Dependency>
    <Dependency Name="Microsoft.NETCore.App.Ref" Version="5.0.0-alpha.1.19562.8">
      <Uri>https://github.com/dotnet/core-setup</Uri>
      <Sha>6fab00563d09dca0d2b777a4f0dbda59d19c8546</Sha>
    </Dependency>
    <!--
         Win-x64 is used here because we have picked an arbitrary runtime identifier to flow the version of the latest NETCore.App runtime.
         All Runtime.$rid packages should have the same version.
    -->
    <Dependency Name="Microsoft.NETCore.App.Runtime.win-x64" Version="5.0.0-alpha.1.19562.8">
      <Uri>https://github.com/dotnet/core-setup</Uri>
      <Sha>6fab00563d09dca0d2b777a4f0dbda59d19c8546</Sha>
    </Dependency>
    <Dependency Name="NETStandard.Library.Ref" Version="2.1.0-alpha.1.19562.8">
      <Uri>https://github.com/dotnet/core-setup</Uri>
      <Sha>6fab00563d09dca0d2b777a4f0dbda59d19c8546</Sha>
    </Dependency>
    <Dependency Name="Microsoft.Bcl.AsyncInterfaces" Version="1.0.0" Pinned="true">
      <Uri>https://github.com/dotnet/corefx</Uri>
      <Sha>4ac4c0367003fe3973a3648eb0715ddb0e3bbcea</Sha>
    </Dependency>
  </ProductDependencies>
  <ToolsetDependencies>
<<<<<<< HEAD
    <Dependency Name="Microsoft.DotNet.Arcade.Sdk" Version="1.0.0-beta.19577.5">
      <Uri>https://github.com/dotnet/arcade</Uri>
      <Sha>99c6b59a8afff97fe891341b39abe985f1d3c565</Sha>
    </Dependency>
    <Dependency Name="Microsoft.DotNet.GenAPI" Version="1.0.0-beta.19577.5">
      <Uri>https://github.com/dotnet/arcade</Uri>
      <Sha>99c6b59a8afff97fe891341b39abe985f1d3c565</Sha>
    </Dependency>
    <Dependency Name="Microsoft.DotNet.Helix.Sdk" Version="2.0.0-beta.19577.5">
      <Uri>https://github.com/dotnet/arcade</Uri>
      <Sha>99c6b59a8afff97fe891341b39abe985f1d3c565</Sha>
=======
    <Dependency Name="Microsoft.DotNet.Arcade.Sdk" Version="5.0.0-beta.19601.1">
      <Uri>https://github.com/dotnet/arcade</Uri>
      <Sha>c0b56ff3569e3c7475070486c40543ea4c6f6dc7</Sha>
    </Dependency>
    <Dependency Name="Microsoft.DotNet.GenAPI" Version="5.0.0-beta.19601.1">
      <Uri>https://github.com/dotnet/arcade</Uri>
      <Sha>c0b56ff3569e3c7475070486c40543ea4c6f6dc7</Sha>
    </Dependency>
    <Dependency Name="Microsoft.DotNet.Helix.Sdk" Version="5.0.0-beta.19601.1">
      <Uri>https://github.com/dotnet/arcade</Uri>
      <Sha>c0b56ff3569e3c7475070486c40543ea4c6f6dc7</Sha>
>>>>>>> 1b7b57de
    </Dependency>
    <Dependency Name="Microsoft.NETCore.Platforms" Version="5.0.0-alpha.1.19556.7" CoherentParentDependency="Microsoft.NETCore.App.Runtime.win-x64">
      <Uri>https://github.com/dotnet/corefx</Uri>
      <Sha>475778fa982064e26a8b3a5d7545112f6586ac61</Sha>
    </Dependency>
    <Dependency Name="Microsoft.Net.Compilers.Toolset" Version="3.4.0-beta1-19456-03">
      <Uri>https://github.com/dotnet/roslyn</Uri>
      <Sha>3c865821f2864393a0ff7fe22c92ded6d51a546c</Sha>
    </Dependency>
  </ToolsetDependencies>
</Dependencies><|MERGE_RESOLUTION|>--- conflicted
+++ resolved
@@ -80,19 +80,6 @@
     </Dependency>
   </ProductDependencies>
   <ToolsetDependencies>
-<<<<<<< HEAD
-    <Dependency Name="Microsoft.DotNet.Arcade.Sdk" Version="1.0.0-beta.19577.5">
-      <Uri>https://github.com/dotnet/arcade</Uri>
-      <Sha>99c6b59a8afff97fe891341b39abe985f1d3c565</Sha>
-    </Dependency>
-    <Dependency Name="Microsoft.DotNet.GenAPI" Version="1.0.0-beta.19577.5">
-      <Uri>https://github.com/dotnet/arcade</Uri>
-      <Sha>99c6b59a8afff97fe891341b39abe985f1d3c565</Sha>
-    </Dependency>
-    <Dependency Name="Microsoft.DotNet.Helix.Sdk" Version="2.0.0-beta.19577.5">
-      <Uri>https://github.com/dotnet/arcade</Uri>
-      <Sha>99c6b59a8afff97fe891341b39abe985f1d3c565</Sha>
-=======
     <Dependency Name="Microsoft.DotNet.Arcade.Sdk" Version="5.0.0-beta.19601.1">
       <Uri>https://github.com/dotnet/arcade</Uri>
       <Sha>c0b56ff3569e3c7475070486c40543ea4c6f6dc7</Sha>
@@ -104,7 +91,6 @@
     <Dependency Name="Microsoft.DotNet.Helix.Sdk" Version="5.0.0-beta.19601.1">
       <Uri>https://github.com/dotnet/arcade</Uri>
       <Sha>c0b56ff3569e3c7475070486c40543ea4c6f6dc7</Sha>
->>>>>>> 1b7b57de
     </Dependency>
     <Dependency Name="Microsoft.NETCore.Platforms" Version="5.0.0-alpha.1.19556.7" CoherentParentDependency="Microsoft.NETCore.App.Runtime.win-x64">
       <Uri>https://github.com/dotnet/corefx</Uri>
