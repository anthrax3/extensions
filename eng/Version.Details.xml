--- conflicted
+++ resolved
@@ -58,29 +58,14 @@
       <Uri>https://github.com/dotnet/corefx</Uri>
       <Sha>ba8156d2f0d206655caf0713f6bed0265f48f098</Sha>
     </Dependency>
-<<<<<<< HEAD
-    <Dependency Name="Microsoft.NETCore.App.Ref" Version="3.0.0-rc1-19420-08">
-      <Uri>https://github.com/dotnet/core-setup</Uri>
-      <Sha>f385116c74c1513e7e241f0586675486e9b25115</Sha>
-=======
     <Dependency Name="Microsoft.NETCore.App.Ref" Version="5.0.0-alpha1.19418.3">
       <Uri>https://github.com/dotnet/core-setup</Uri>
       <Sha>8a5f710c474a955ae82ce449fb9185a781782558</Sha>
->>>>>>> 7005708d
     </Dependency>
     <!--
          Win-x64 is used here because we have picked an arbitrary runtime identifier to flow the version of the latest NETCore.App runtime.
          All Runtime.$rid packages should have the same version.
     -->
-<<<<<<< HEAD
-    <Dependency Name="Microsoft.NETCore.App.Runtime.win-x64" Version="3.0.0-rc1-19420-08">
-      <Uri>https://github.com/dotnet/core-setup</Uri>
-      <Sha>f385116c74c1513e7e241f0586675486e9b25115</Sha>
-    </Dependency>
-    <Dependency Name="NETStandard.Library.Ref" Version="2.1.0-rc1-19420-08">
-      <Uri>https://github.com/dotnet/core-setup</Uri>
-      <Sha>f385116c74c1513e7e241f0586675486e9b25115</Sha>
-=======
     <Dependency Name="Microsoft.NETCore.App.Runtime.win-x64" Version="5.0.0-alpha1.19418.3">
       <Uri>https://github.com/dotnet/core-setup</Uri>
       <Sha>8a5f710c474a955ae82ce449fb9185a781782558</Sha>
@@ -88,7 +73,6 @@
     <Dependency Name="NETStandard.Library.Ref" Version="2.1.0-alpha1.19418.3">
       <Uri>https://github.com/dotnet/core-setup</Uri>
       <Sha>8a5f710c474a955ae82ce449fb9185a781782558</Sha>
->>>>>>> 7005708d
     </Dependency>
   </ProductDependencies>
   <ToolsetDependencies>
