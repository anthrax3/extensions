--- conflicted
+++ resolved
@@ -58,15 +58,9 @@
       <Uri>https://github.com/dotnet/corefx</Uri>
       <Sha>cbf462058cf0aa96c171f84604e575be9f41830a</Sha>
     </Dependency>
-<<<<<<< HEAD
     <Dependency Name="Microsoft.NETCore.App" Version="3.0.0-preview3-27422-6">
       <Uri>https://github.com/dotnet/core-setup</Uri>
       <Sha>cc146b444df76e62d606f3431ff954b0cc112f92</Sha>
-=======
-    <Dependency Name="Microsoft.NETCore.App" Version="3.0.0-preview4-27422-5">
-      <Uri>https://github.com/dotnet/core-setup</Uri>
-      <Sha>b344ca9aafbc18e3a75cd5237ff9c1b30aa15987</Sha>
->>>>>>> cf6907c8
     </Dependency>
   </ProductDependencies>
   <ToolsetDependencies>
