--- conflicted
+++ resolved
@@ -10,59 +10,6 @@
 -->
 <Dependencies>
   <ProductDependencies>
-<<<<<<< HEAD
-    <Dependency Name="Microsoft.Win32.Registry" Version="4.6.0-rc1.19455.12" CoherentParentDependency="Microsoft.NETCore.App.Runtime.win-x64">
-      <Uri>https://github.com/dotnet/corefx</Uri>
-      <Sha>dc35064ddb813f84009b952b3dfa9ac783048c82</Sha>
-    </Dependency>
-    <Dependency Name="System.ComponentModel.Annotations" Version="4.6.0-rc1.19455.12" CoherentParentDependency="Microsoft.NETCore.App.Runtime.win-x64">
-      <Uri>https://github.com/dotnet/corefx</Uri>
-      <Sha>dc35064ddb813f84009b952b3dfa9ac783048c82</Sha>
-    </Dependency>
-    <Dependency Name="System.Diagnostics.DiagnosticSource" Version="4.6.0-rc1.19455.12" CoherentParentDependency="Microsoft.NETCore.App.Runtime.win-x64">
-      <Uri>https://github.com/dotnet/corefx</Uri>
-      <Sha>dc35064ddb813f84009b952b3dfa9ac783048c82</Sha>
-    </Dependency>
-    <Dependency Name="System.Diagnostics.EventLog" Version="4.6.0-rc1.19455.12" CoherentParentDependency="Microsoft.NETCore.App.Runtime.win-x64">
-      <Uri>https://github.com/dotnet/corefx</Uri>
-      <Sha>dc35064ddb813f84009b952b3dfa9ac783048c82</Sha>
-    </Dependency>
-    <Dependency Name="System.IO.Pipelines" Version="4.6.0-rc1.19455.12" CoherentParentDependency="Microsoft.NETCore.App.Runtime.win-x64">
-      <Uri>https://github.com/dotnet/corefx</Uri>
-      <Sha>dc35064ddb813f84009b952b3dfa9ac783048c82</Sha>
-    </Dependency>
-    <Dependency Name="System.Reflection.Metadata" Version="1.7.0-rc1.19455.12" CoherentParentDependency="Microsoft.NETCore.App.Runtime.win-x64">
-      <Uri>https://github.com/dotnet/corefx</Uri>
-      <Sha>dc35064ddb813f84009b952b3dfa9ac783048c82</Sha>
-    </Dependency>
-    <Dependency Name="System.Runtime.CompilerServices.Unsafe" Version="4.6.0-rc1.19455.12" CoherentParentDependency="Microsoft.NETCore.App.Runtime.win-x64">
-      <Uri>https://github.com/dotnet/corefx</Uri>
-      <Sha>dc35064ddb813f84009b952b3dfa9ac783048c82</Sha>
-    </Dependency>
-    <Dependency Name="System.Security.Cryptography.Cng" Version="4.6.0-rc1.19455.12" CoherentParentDependency="Microsoft.NETCore.App.Runtime.win-x64">
-      <Uri>https://github.com/dotnet/corefx</Uri>
-      <Sha>dc35064ddb813f84009b952b3dfa9ac783048c82</Sha>
-    </Dependency>
-    <Dependency Name="System.Security.Cryptography.Xml" Version="4.6.0-rc1.19455.12" CoherentParentDependency="Microsoft.NETCore.App.Runtime.win-x64">
-      <Uri>https://github.com/dotnet/corefx</Uri>
-      <Sha>dc35064ddb813f84009b952b3dfa9ac783048c82</Sha>
-    </Dependency>
-    <Dependency Name="System.ServiceProcess.ServiceController" Version="4.6.0-rc1.19455.12" CoherentParentDependency="Microsoft.NETCore.App.Runtime.win-x64">
-      <Uri>https://github.com/dotnet/corefx</Uri>
-      <Sha>dc35064ddb813f84009b952b3dfa9ac783048c82</Sha>
-    </Dependency>
-    <Dependency Name="System.Text.Encodings.Web" Version="4.6.0-rc1.19455.12" CoherentParentDependency="Microsoft.NETCore.App.Runtime.win-x64">
-      <Uri>https://github.com/dotnet/corefx</Uri>
-      <Sha>dc35064ddb813f84009b952b3dfa9ac783048c82</Sha>
-    </Dependency>
-    <Dependency Name="System.Text.Json" Version="4.6.0-rc1.19455.12" CoherentParentDependency="Microsoft.NETCore.App.Runtime.win-x64">
-      <Uri>https://github.com/dotnet/corefx</Uri>
-      <Sha>dc35064ddb813f84009b952b3dfa9ac783048c82</Sha>
-    </Dependency>
-    <Dependency Name="Microsoft.NETCore.App.Ref" Version="3.0.0-rc2-19455-28">
-      <Uri>https://github.com/dotnet/core-setup</Uri>
-      <Sha>ff03f37493197645460f51ab4dc17cbb50c500a8</Sha>
-=======
     <Dependency Name="Microsoft.Bcl.AsyncInterfaces" Version="1.0.0-rc1.19455.6" CoherentParentDependency="Microsoft.NETCore.App.Runtime.win-x64">
       <Uri>https://github.com/dotnet/corefx</Uri>
       <Sha>333c603bdbdbb29e21b6f253e60458f9ea7cda60</Sha>
@@ -118,21 +65,11 @@
     <Dependency Name="Microsoft.NETCore.App.Ref" Version="3.1.0-preview1.19455.31">
       <Uri>https://github.com/dotnet/core-setup</Uri>
       <Sha>7194756bb3b052f1550dd50d3e229b350d348da2</Sha>
->>>>>>> 130a1373
     </Dependency>
     <!--
          Win-x64 is used here because we have picked an arbitrary runtime identifier to flow the version of the latest NETCore.App runtime.
          All Runtime.$rid packages should have the same version.
     -->
-<<<<<<< HEAD
-    <Dependency Name="Microsoft.NETCore.App.Runtime.win-x64" Version="3.0.0-rc2-19455-28">
-      <Uri>https://github.com/dotnet/core-setup</Uri>
-      <Sha>ff03f37493197645460f51ab4dc17cbb50c500a8</Sha>
-    </Dependency>
-    <Dependency Name="NETStandard.Library.Ref" Version="2.1.0-rc2-19455-28">
-      <Uri>https://github.com/dotnet/core-setup</Uri>
-      <Sha>ff03f37493197645460f51ab4dc17cbb50c500a8</Sha>
-=======
     <Dependency Name="Microsoft.NETCore.App.Runtime.win-x64" Version="3.1.0-preview1.19455.31">
       <Uri>https://github.com/dotnet/core-setup</Uri>
       <Sha>7194756bb3b052f1550dd50d3e229b350d348da2</Sha>
@@ -140,7 +77,6 @@
     <Dependency Name="NETStandard.Library.Ref" Version="2.1.0-preview1.19455.31">
       <Uri>https://github.com/dotnet/core-setup</Uri>
       <Sha>7194756bb3b052f1550dd50d3e229b350d348da2</Sha>
->>>>>>> 130a1373
     </Dependency>
   </ProductDependencies>
   <ToolsetDependencies>
@@ -156,15 +92,9 @@
       <Uri>https://github.com/dotnet/arcade</Uri>
       <Sha>00d8aa82b488f321204a0e69a81399af9df276a1</Sha>
     </Dependency>
-<<<<<<< HEAD
-    <Dependency Name="Microsoft.NETCore.Platforms" Version="3.0.0-rc1.19455.12" CoherentParentDependency="Microsoft.NETCore.App.Runtime.win-x64">
-      <Uri>https://github.com/dotnet/corefx</Uri>
-      <Sha>dc35064ddb813f84009b952b3dfa9ac783048c82</Sha>
-=======
     <Dependency Name="Microsoft.NETCore.Platforms" Version="3.0.0-rc1.19455.6" CoherentParentDependency="Microsoft.NETCore.App.Runtime.win-x64">
       <Uri>https://github.com/dotnet/corefx</Uri>
       <Sha>333c603bdbdbb29e21b6f253e60458f9ea7cda60</Sha>
->>>>>>> 130a1373
     </Dependency>
     <Dependency Name="Microsoft.Net.Compilers.Toolset" Version="3.4.0-beta1-19455-05">
       <Uri>https://github.com/dotnet/roslyn</Uri>
