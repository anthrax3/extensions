<?xml version="1.0" encoding="utf-8"?>
<!--

  This file is used by automation to update Versions.props and may be used for other purposes, such as
  static analysis to determine the repo dependency graph.  It should only be modified manually when adding
  or removing dependencies. Updating versions should be done using the `darc` command line tool.

  See https://github.com/dotnet/arcade/blob/master/Documentation/Darc.md for instructions on using darc.

-->
<Dependencies>
  <ProductDependencies>
    <Dependency Name="Microsoft.Win32.Registry" Version="5.0.0-alpha1.19409.9" CoherentParentDependency="Microsoft.NETCore.App.Runtime.win-x64">
      <Uri>https://github.com/dotnet/corefx</Uri>
      <Sha>ba8156d2f0d206655caf0713f6bed0265f48f098</Sha>
    </Dependency>
    <Dependency Name="System.ComponentModel.Annotations" Version="5.0.0-alpha1.19409.9" CoherentParentDependency="Microsoft.NETCore.App.Runtime.win-x64">
      <Uri>https://github.com/dotnet/corefx</Uri>
      <Sha>ba8156d2f0d206655caf0713f6bed0265f48f098</Sha>
    </Dependency>
    <Dependency Name="System.Diagnostics.DiagnosticSource" Version="5.0.0-alpha1.19409.9" CoherentParentDependency="Microsoft.NETCore.App.Runtime.win-x64">
      <Uri>https://github.com/dotnet/corefx</Uri>
      <Sha>ba8156d2f0d206655caf0713f6bed0265f48f098</Sha>
    </Dependency>
    <Dependency Name="System.Diagnostics.EventLog" Version="5.0.0-alpha1.19409.9" CoherentParentDependency="Microsoft.NETCore.App.Runtime.win-x64">
      <Uri>https://github.com/dotnet/corefx</Uri>
      <Sha>ba8156d2f0d206655caf0713f6bed0265f48f098</Sha>
    </Dependency>
    <Dependency Name="System.IO.Pipelines" Version="5.0.0-alpha1.19409.9" CoherentParentDependency="Microsoft.NETCore.App.Runtime.win-x64">
      <Uri>https://github.com/dotnet/corefx</Uri>
      <Sha>ba8156d2f0d206655caf0713f6bed0265f48f098</Sha>
    </Dependency>
    <Dependency Name="System.Reflection.Metadata" Version="1.8.0-alpha1.19409.9" CoherentParentDependency="Microsoft.NETCore.App.Runtime.win-x64">
      <Uri>https://github.com/dotnet/corefx</Uri>
      <Sha>ba8156d2f0d206655caf0713f6bed0265f48f098</Sha>
    </Dependency>
    <Dependency Name="System.Runtime.CompilerServices.Unsafe" Version="5.0.0-alpha1.19409.9" CoherentParentDependency="Microsoft.NETCore.App.Runtime.win-x64">
      <Uri>https://github.com/dotnet/corefx</Uri>
      <Sha>ba8156d2f0d206655caf0713f6bed0265f48f098</Sha>
    </Dependency>
    <Dependency Name="System.Security.Cryptography.Cng" Version="5.0.0-alpha1.19409.9" CoherentParentDependency="Microsoft.NETCore.App.Runtime.win-x64">
      <Uri>https://github.com/dotnet/corefx</Uri>
      <Sha>ba8156d2f0d206655caf0713f6bed0265f48f098</Sha>
    </Dependency>
    <Dependency Name="System.Security.Cryptography.Xml" Version="5.0.0-alpha1.19409.9" CoherentParentDependency="Microsoft.NETCore.App.Runtime.win-x64">
      <Uri>https://github.com/dotnet/corefx</Uri>
      <Sha>ba8156d2f0d206655caf0713f6bed0265f48f098</Sha>
    </Dependency>
    <Dependency Name="System.ServiceProcess.ServiceController" Version="5.0.0-alpha1.19409.9" CoherentParentDependency="Microsoft.NETCore.App.Runtime.win-x64">
      <Uri>https://github.com/dotnet/corefx</Uri>
      <Sha>ba8156d2f0d206655caf0713f6bed0265f48f098</Sha>
    </Dependency>
    <Dependency Name="System.Text.Encodings.Web" Version="5.0.0-alpha1.19409.9" CoherentParentDependency="Microsoft.NETCore.App.Runtime.win-x64">
      <Uri>https://github.com/dotnet/corefx</Uri>
      <Sha>ba8156d2f0d206655caf0713f6bed0265f48f098</Sha>
    </Dependency>
    <Dependency Name="System.Text.Json" Version="5.0.0-alpha1.19409.9" CoherentParentDependency="Microsoft.NETCore.App.Runtime.win-x64">
      <Uri>https://github.com/dotnet/corefx</Uri>
      <Sha>ba8156d2f0d206655caf0713f6bed0265f48f098</Sha>
    </Dependency>
<<<<<<< HEAD
    <Dependency Name="Microsoft.NETCore.App.Ref" Version="3.0.0-preview9-19416-01">
      <Uri>https://github.com/dotnet/core-setup</Uri>
      <Sha>c78353b800b24f9d13f577c4a9226bd34d2922ec</Sha>
=======
    <Dependency Name="Microsoft.NETCore.App.Ref" Version="5.0.0-alpha1.19411.12">
      <Uri>https://github.com/dotnet/core-setup</Uri>
      <Sha>52c5ab896d148be85bb7be1656270092c3979790</Sha>
>>>>>>> 72bcb43a
    </Dependency>
    <!--
         Win-x64 is used here because we have picked an arbitrary runtime identifier to flow the version of the latest NETCore.App runtime.
         All Runtime.$rid packages should have the same version.
    -->
<<<<<<< HEAD
    <Dependency Name="Microsoft.NETCore.App.Runtime.win-x64" Version="3.0.0-preview9-19416-01">
      <Uri>https://github.com/dotnet/core-setup</Uri>
      <Sha>c78353b800b24f9d13f577c4a9226bd34d2922ec</Sha>
    </Dependency>
    <Dependency Name="NETStandard.Library.Ref" Version="2.1.0-preview9-19416-01">
      <Uri>https://github.com/dotnet/core-setup</Uri>
      <Sha>c78353b800b24f9d13f577c4a9226bd34d2922ec</Sha>
=======
    <Dependency Name="Microsoft.NETCore.App.Runtime.win-x64" Version="5.0.0-alpha1.19411.12">
      <Uri>https://github.com/dotnet/core-setup</Uri>
      <Sha>52c5ab896d148be85bb7be1656270092c3979790</Sha>
    </Dependency>
    <Dependency Name="NETStandard.Library.Ref" Version="2.1.0-alpha1.19411.12">
      <Uri>https://github.com/dotnet/core-setup</Uri>
      <Sha>52c5ab896d148be85bb7be1656270092c3979790</Sha>
>>>>>>> 72bcb43a
    </Dependency>
  </ProductDependencies>
  <ToolsetDependencies>
    <Dependency Name="Microsoft.DotNet.Arcade.Sdk" Version="1.0.0-beta.19412.7">
      <Uri>https://github.com/dotnet/arcade</Uri>
      <Sha>82c822ee7db08f5347e6ac44e3ed465248394a9e</Sha>
    </Dependency>
    <Dependency Name="Microsoft.DotNet.GenAPI" Version="1.0.0-beta.19412.7">
      <Uri>https://github.com/dotnet/arcade</Uri>
      <Sha>82c822ee7db08f5347e6ac44e3ed465248394a9e</Sha>
    </Dependency>
    <Dependency Name="Microsoft.DotNet.Helix.Sdk" Version="2.0.0-beta.19412.7">
      <Uri>https://github.com/dotnet/arcade</Uri>
      <Sha>82c822ee7db08f5347e6ac44e3ed465248394a9e</Sha>
    </Dependency>
    <Dependency Name="Microsoft.NETCore.Platforms" Version="5.0.0-alpha1.19409.9" CoherentParentDependency="Microsoft.NETCore.App.Runtime.win-x64">
      <Uri>https://github.com/dotnet/corefx</Uri>
      <Sha>ba8156d2f0d206655caf0713f6bed0265f48f098</Sha>
    </Dependency>
<<<<<<< HEAD
    <Dependency Name="Microsoft.Net.Compilers.Toolset" Version="3.3.0-beta3-19415-01">
      <Uri>https://github.com/dotnet/roslyn</Uri>
      <Sha>f5ba9f2c61a2fe853dc4913888d40df221539147</Sha>
=======
    <Dependency Name="Microsoft.Net.Compilers.Toolset" Version="3.3.0-beta3-19407-05">
      <Uri>https://github.com/dotnet/roslyn</Uri>
      <Sha>a4f6432caf9b65787d565de33c47aed115bcd90f</Sha>
>>>>>>> 72bcb43a
    </Dependency>
  </ToolsetDependencies>
</Dependencies><|MERGE_RESOLUTION|>--- conflicted
+++ resolved
@@ -58,29 +58,14 @@
       <Uri>https://github.com/dotnet/corefx</Uri>
       <Sha>ba8156d2f0d206655caf0713f6bed0265f48f098</Sha>
     </Dependency>
-<<<<<<< HEAD
-    <Dependency Name="Microsoft.NETCore.App.Ref" Version="3.0.0-preview9-19416-01">
-      <Uri>https://github.com/dotnet/core-setup</Uri>
-      <Sha>c78353b800b24f9d13f577c4a9226bd34d2922ec</Sha>
-=======
     <Dependency Name="Microsoft.NETCore.App.Ref" Version="5.0.0-alpha1.19411.12">
       <Uri>https://github.com/dotnet/core-setup</Uri>
       <Sha>52c5ab896d148be85bb7be1656270092c3979790</Sha>
->>>>>>> 72bcb43a
     </Dependency>
     <!--
          Win-x64 is used here because we have picked an arbitrary runtime identifier to flow the version of the latest NETCore.App runtime.
          All Runtime.$rid packages should have the same version.
     -->
-<<<<<<< HEAD
-    <Dependency Name="Microsoft.NETCore.App.Runtime.win-x64" Version="3.0.0-preview9-19416-01">
-      <Uri>https://github.com/dotnet/core-setup</Uri>
-      <Sha>c78353b800b24f9d13f577c4a9226bd34d2922ec</Sha>
-    </Dependency>
-    <Dependency Name="NETStandard.Library.Ref" Version="2.1.0-preview9-19416-01">
-      <Uri>https://github.com/dotnet/core-setup</Uri>
-      <Sha>c78353b800b24f9d13f577c4a9226bd34d2922ec</Sha>
-=======
     <Dependency Name="Microsoft.NETCore.App.Runtime.win-x64" Version="5.0.0-alpha1.19411.12">
       <Uri>https://github.com/dotnet/core-setup</Uri>
       <Sha>52c5ab896d148be85bb7be1656270092c3979790</Sha>
@@ -88,7 +73,6 @@
     <Dependency Name="NETStandard.Library.Ref" Version="2.1.0-alpha1.19411.12">
       <Uri>https://github.com/dotnet/core-setup</Uri>
       <Sha>52c5ab896d148be85bb7be1656270092c3979790</Sha>
->>>>>>> 72bcb43a
     </Dependency>
   </ProductDependencies>
   <ToolsetDependencies>
@@ -108,15 +92,9 @@
       <Uri>https://github.com/dotnet/corefx</Uri>
       <Sha>ba8156d2f0d206655caf0713f6bed0265f48f098</Sha>
     </Dependency>
-<<<<<<< HEAD
-    <Dependency Name="Microsoft.Net.Compilers.Toolset" Version="3.3.0-beta3-19415-01">
-      <Uri>https://github.com/dotnet/roslyn</Uri>
-      <Sha>f5ba9f2c61a2fe853dc4913888d40df221539147</Sha>
-=======
     <Dependency Name="Microsoft.Net.Compilers.Toolset" Version="3.3.0-beta3-19407-05">
       <Uri>https://github.com/dotnet/roslyn</Uri>
       <Sha>a4f6432caf9b65787d565de33c47aed115bcd90f</Sha>
->>>>>>> 72bcb43a
     </Dependency>
   </ToolsetDependencies>
 </Dependencies>