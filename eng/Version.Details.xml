--- conflicted
+++ resolved
@@ -62,29 +62,17 @@
       <Uri>https://github.com/dotnet/corefx</Uri>
       <Sha>475778fa982064e26a8b3a5d7545112f6586ac61</Sha>
     </Dependency>
-<<<<<<< HEAD
-    <Dependency Name="Microsoft.NETCore.App.Ref" Version="3.1.0-preview3.19561.2">
-      <Uri>https://github.com/dotnet/core-setup</Uri>
-      <Sha>c48d220e20ba74585c951f8b6802af04c5cf52f9</Sha>
-=======
     <Dependency Name="Microsoft.NETCore.App.Ref" Version="5.0.0-alpha.1.19559.5">
       <Uri>https://github.com/dotnet/core-setup</Uri>
       <Sha>72dd42ffc2dd50509a4a4255d21f01e87a1b431f</Sha>
->>>>>>> 9d8e76f4
     </Dependency>
     <!--
          Win-x64 is used here because we have picked an arbitrary runtime identifier to flow the version of the latest NETCore.App runtime.
          All Runtime.$rid packages should have the same version.
     -->
-<<<<<<< HEAD
-    <Dependency Name="Microsoft.NETCore.App.Runtime.win-x64" Version="3.1.0-preview3.19561.2">
-      <Uri>https://github.com/dotnet/core-setup</Uri>
-      <Sha>c48d220e20ba74585c951f8b6802af04c5cf52f9</Sha>
-=======
     <Dependency Name="Microsoft.NETCore.App.Runtime.win-x64" Version="5.0.0-alpha.1.19559.5">
       <Uri>https://github.com/dotnet/core-setup</Uri>
       <Sha>72dd42ffc2dd50509a4a4255d21f01e87a1b431f</Sha>
->>>>>>> 9d8e76f4
     </Dependency>
     <Dependency Name="NETStandard.Library.Ref" Version="2.1.0-alpha.1.19559.5">
       <Uri>https://github.com/dotnet/core-setup</Uri>
