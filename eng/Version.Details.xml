<?xml version="1.0" encoding="utf-8"?>
<!--

  This file is used by automation to update Versions.props and may be used for other purposes, such as
  static analysis to determine the repo dependency graph.  It should only be modified manually when adding
  or removing dependencies. Updating versions should be done using the `darc` command line tool.

  See https://github.com/dotnet/arcade/blob/master/Documentation/Darc.md for instructions on using darc.

-->
<Dependencies>
  <ProductDependencies>
    <Dependency Name="Microsoft.Win32.Registry" Version="5.0.0-alpha.1.19563.6" CoherentParentDependency="Microsoft.NETCore.App.Runtime.win-x64">
      <Uri>https://github.com/dotnet/corefx</Uri>
<<<<<<< HEAD
      <Sha>0f7f38c4fd323b26da10cce95f857f77f0f09b48</Sha>
=======
      <Sha>5cee7c97d602f294e27c582d4dab81ec388f1d7b</Sha>
>>>>>>> ece6f30f
    </Dependency>
    <Dependency Name="System.ComponentModel.Annotations" Version="5.0.0-alpha.1.19563.6" CoherentParentDependency="Microsoft.NETCore.App.Runtime.win-x64">
      <Uri>https://github.com/dotnet/corefx</Uri>
<<<<<<< HEAD
      <Sha>0f7f38c4fd323b26da10cce95f857f77f0f09b48</Sha>
=======
      <Sha>5cee7c97d602f294e27c582d4dab81ec388f1d7b</Sha>
>>>>>>> ece6f30f
    </Dependency>
    <Dependency Name="System.Diagnostics.DiagnosticSource" Version="5.0.0-alpha.1.19563.6" CoherentParentDependency="Microsoft.NETCore.App.Runtime.win-x64">
      <Uri>https://github.com/dotnet/corefx</Uri>
<<<<<<< HEAD
      <Sha>0f7f38c4fd323b26da10cce95f857f77f0f09b48</Sha>
=======
      <Sha>5cee7c97d602f294e27c582d4dab81ec388f1d7b</Sha>
>>>>>>> ece6f30f
    </Dependency>
    <Dependency Name="System.Diagnostics.EventLog" Version="5.0.0-alpha.1.19563.6" CoherentParentDependency="Microsoft.NETCore.App.Runtime.win-x64">
      <Uri>https://github.com/dotnet/corefx</Uri>
<<<<<<< HEAD
      <Sha>0f7f38c4fd323b26da10cce95f857f77f0f09b48</Sha>
=======
      <Sha>5cee7c97d602f294e27c582d4dab81ec388f1d7b</Sha>
>>>>>>> ece6f30f
    </Dependency>
    <Dependency Name="System.IO.Pipelines" Version="5.0.0-alpha.1.19563.6" CoherentParentDependency="Microsoft.NETCore.App.Runtime.win-x64">
      <Uri>https://github.com/dotnet/corefx</Uri>
<<<<<<< HEAD
      <Sha>0f7f38c4fd323b26da10cce95f857f77f0f09b48</Sha>
=======
      <Sha>5cee7c97d602f294e27c582d4dab81ec388f1d7b</Sha>
>>>>>>> ece6f30f
    </Dependency>
    <Dependency Name="System.Reflection.Metadata" Version="5.0.0-alpha.1.19563.6" CoherentParentDependency="Microsoft.NETCore.App.Runtime.win-x64">
      <Uri>https://github.com/dotnet/corefx</Uri>
<<<<<<< HEAD
      <Sha>0f7f38c4fd323b26da10cce95f857f77f0f09b48</Sha>
=======
      <Sha>5cee7c97d602f294e27c582d4dab81ec388f1d7b</Sha>
>>>>>>> ece6f30f
    </Dependency>
    <Dependency Name="System.Runtime.CompilerServices.Unsafe" Version="5.0.0-alpha.1.19563.6" CoherentParentDependency="Microsoft.NETCore.App.Runtime.win-x64">
      <Uri>https://github.com/dotnet/corefx</Uri>
<<<<<<< HEAD
      <Sha>0f7f38c4fd323b26da10cce95f857f77f0f09b48</Sha>
=======
      <Sha>5cee7c97d602f294e27c582d4dab81ec388f1d7b</Sha>
>>>>>>> ece6f30f
    </Dependency>
    <Dependency Name="System.Security.Cryptography.Cng" Version="5.0.0-alpha.1.19563.6" CoherentParentDependency="Microsoft.NETCore.App.Runtime.win-x64">
      <Uri>https://github.com/dotnet/corefx</Uri>
<<<<<<< HEAD
      <Sha>0f7f38c4fd323b26da10cce95f857f77f0f09b48</Sha>
=======
      <Sha>5cee7c97d602f294e27c582d4dab81ec388f1d7b</Sha>
>>>>>>> ece6f30f
    </Dependency>
    <Dependency Name="System.Security.Cryptography.Xml" Version="5.0.0-alpha.1.19563.6" CoherentParentDependency="Microsoft.NETCore.App.Runtime.win-x64">
      <Uri>https://github.com/dotnet/corefx</Uri>
<<<<<<< HEAD
      <Sha>0f7f38c4fd323b26da10cce95f857f77f0f09b48</Sha>
=======
      <Sha>5cee7c97d602f294e27c582d4dab81ec388f1d7b</Sha>
>>>>>>> ece6f30f
    </Dependency>
    <Dependency Name="System.ServiceProcess.ServiceController" Version="5.0.0-alpha.1.19563.6" CoherentParentDependency="Microsoft.NETCore.App.Runtime.win-x64">
      <Uri>https://github.com/dotnet/corefx</Uri>
<<<<<<< HEAD
      <Sha>0f7f38c4fd323b26da10cce95f857f77f0f09b48</Sha>
=======
      <Sha>5cee7c97d602f294e27c582d4dab81ec388f1d7b</Sha>
>>>>>>> ece6f30f
    </Dependency>
    <Dependency Name="System.Text.Encodings.Web" Version="5.0.0-alpha.1.19563.6" CoherentParentDependency="Microsoft.NETCore.App.Runtime.win-x64">
      <Uri>https://github.com/dotnet/corefx</Uri>
<<<<<<< HEAD
      <Sha>0f7f38c4fd323b26da10cce95f857f77f0f09b48</Sha>
=======
      <Sha>5cee7c97d602f294e27c582d4dab81ec388f1d7b</Sha>
>>>>>>> ece6f30f
    </Dependency>
    <Dependency Name="System.Text.Json" Version="5.0.0-alpha.1.19563.6" CoherentParentDependency="Microsoft.NETCore.App.Runtime.win-x64">
      <Uri>https://github.com/dotnet/corefx</Uri>
<<<<<<< HEAD
      <Sha>0f7f38c4fd323b26da10cce95f857f77f0f09b48</Sha>
    </Dependency>
    <Dependency Name="System.Text.Json" Version="4.7.0" CoherentParentDependency="Microsoft.NETCore.App.Runtime.win-x64">
      <Uri>https://github.com/dotnet/corefx</Uri>
      <Sha>0f7f38c4fd323b26da10cce95f857f77f0f09b48</Sha>
    </Dependency>
    <Dependency Name="Microsoft.NETCore.App.Ref" Version="3.1.0">
      <Uri>https://github.com/dotnet/core-setup</Uri>
      <Sha>65f04fb6db7a5e198d05dbebd5c4ad21eb018f89</Sha>
=======
      <Sha>5cee7c97d602f294e27c582d4dab81ec388f1d7b</Sha>
    </Dependency>
    <Dependency Name="Microsoft.NETCore.App.Ref" Version="5.0.0-alpha.1.19564.1">
      <Uri>https://github.com/dotnet/core-setup</Uri>
      <Sha>c77948d92a2f950140f09384f057cb893ec3955a</Sha>
>>>>>>> ece6f30f
    </Dependency>
    <!--
         Win-x64 is used here because we have picked an arbitrary runtime identifier to flow the version of the latest NETCore.App runtime.
         All Runtime.$rid packages should have the same version.
    -->
    <Dependency Name="Microsoft.NETCore.App.Runtime.win-x64" Version="5.0.0-alpha.1.19564.1">
      <Uri>https://github.com/dotnet/core-setup</Uri>
<<<<<<< HEAD
      <Sha>65f04fb6db7a5e198d05dbebd5c4ad21eb018f89</Sha>
=======
      <Sha>c77948d92a2f950140f09384f057cb893ec3955a</Sha>
>>>>>>> ece6f30f
    </Dependency>
    <Dependency Name="NETStandard.Library.Ref" Version="2.1.0-alpha.1.19564.1">
      <Uri>https://github.com/dotnet/core-setup</Uri>
      <Sha>c77948d92a2f950140f09384f057cb893ec3955a</Sha>
    </Dependency>
    <Dependency Name="Microsoft.Bcl.AsyncInterfaces" Version="1.0.0" Pinned="true">
      <Uri>https://github.com/dotnet/corefx</Uri>
      <Sha>4ac4c0367003fe3973a3648eb0715ddb0e3bbcea</Sha>
    </Dependency>
  </ProductDependencies>
  <ToolsetDependencies>
    <Dependency Name="Microsoft.DotNet.Arcade.Sdk" Version="5.0.0-beta.19563.2">
      <Uri>https://github.com/dotnet/arcade</Uri>
      <Sha>9dc364b271b736f8b87d73f721963dc7049b395c</Sha>
    </Dependency>
    <Dependency Name="Microsoft.DotNet.GenAPI" Version="5.0.0-beta.19563.2">
      <Uri>https://github.com/dotnet/arcade</Uri>
      <Sha>9dc364b271b736f8b87d73f721963dc7049b395c</Sha>
    </Dependency>
    <Dependency Name="Microsoft.DotNet.Helix.Sdk" Version="5.0.0-beta.19563.2">
      <Uri>https://github.com/dotnet/arcade</Uri>
      <Sha>9dc364b271b736f8b87d73f721963dc7049b395c</Sha>
    </Dependency>
    <Dependency Name="Microsoft.NETCore.Platforms" Version="5.0.0-alpha.1.19563.6" CoherentParentDependency="Microsoft.NETCore.App.Runtime.win-x64">
      <Uri>https://github.com/dotnet/corefx</Uri>
<<<<<<< HEAD
      <Sha>0f7f38c4fd323b26da10cce95f857f77f0f09b48</Sha>
=======
      <Sha>5cee7c97d602f294e27c582d4dab81ec388f1d7b</Sha>
>>>>>>> ece6f30f
    </Dependency>
    <Dependency Name="Microsoft.Net.Compilers.Toolset" Version="3.4.0-beta1-19456-03">
      <Uri>https://github.com/dotnet/roslyn</Uri>
      <Sha>3c865821f2864393a0ff7fe22c92ded6d51a546c</Sha>
    </Dependency>
  </ToolsetDependencies>
</Dependencies><|MERGE_RESOLUTION|>--- conflicted
+++ resolved
@@ -12,111 +12,55 @@
   <ProductDependencies>
     <Dependency Name="Microsoft.Win32.Registry" Version="5.0.0-alpha.1.19563.6" CoherentParentDependency="Microsoft.NETCore.App.Runtime.win-x64">
       <Uri>https://github.com/dotnet/corefx</Uri>
-<<<<<<< HEAD
-      <Sha>0f7f38c4fd323b26da10cce95f857f77f0f09b48</Sha>
-=======
       <Sha>5cee7c97d602f294e27c582d4dab81ec388f1d7b</Sha>
->>>>>>> ece6f30f
     </Dependency>
     <Dependency Name="System.ComponentModel.Annotations" Version="5.0.0-alpha.1.19563.6" CoherentParentDependency="Microsoft.NETCore.App.Runtime.win-x64">
       <Uri>https://github.com/dotnet/corefx</Uri>
-<<<<<<< HEAD
-      <Sha>0f7f38c4fd323b26da10cce95f857f77f0f09b48</Sha>
-=======
       <Sha>5cee7c97d602f294e27c582d4dab81ec388f1d7b</Sha>
->>>>>>> ece6f30f
     </Dependency>
     <Dependency Name="System.Diagnostics.DiagnosticSource" Version="5.0.0-alpha.1.19563.6" CoherentParentDependency="Microsoft.NETCore.App.Runtime.win-x64">
       <Uri>https://github.com/dotnet/corefx</Uri>
-<<<<<<< HEAD
-      <Sha>0f7f38c4fd323b26da10cce95f857f77f0f09b48</Sha>
-=======
       <Sha>5cee7c97d602f294e27c582d4dab81ec388f1d7b</Sha>
->>>>>>> ece6f30f
     </Dependency>
     <Dependency Name="System.Diagnostics.EventLog" Version="5.0.0-alpha.1.19563.6" CoherentParentDependency="Microsoft.NETCore.App.Runtime.win-x64">
       <Uri>https://github.com/dotnet/corefx</Uri>
-<<<<<<< HEAD
-      <Sha>0f7f38c4fd323b26da10cce95f857f77f0f09b48</Sha>
-=======
       <Sha>5cee7c97d602f294e27c582d4dab81ec388f1d7b</Sha>
->>>>>>> ece6f30f
     </Dependency>
     <Dependency Name="System.IO.Pipelines" Version="5.0.0-alpha.1.19563.6" CoherentParentDependency="Microsoft.NETCore.App.Runtime.win-x64">
       <Uri>https://github.com/dotnet/corefx</Uri>
-<<<<<<< HEAD
-      <Sha>0f7f38c4fd323b26da10cce95f857f77f0f09b48</Sha>
-=======
       <Sha>5cee7c97d602f294e27c582d4dab81ec388f1d7b</Sha>
->>>>>>> ece6f30f
     </Dependency>
     <Dependency Name="System.Reflection.Metadata" Version="5.0.0-alpha.1.19563.6" CoherentParentDependency="Microsoft.NETCore.App.Runtime.win-x64">
       <Uri>https://github.com/dotnet/corefx</Uri>
-<<<<<<< HEAD
-      <Sha>0f7f38c4fd323b26da10cce95f857f77f0f09b48</Sha>
-=======
       <Sha>5cee7c97d602f294e27c582d4dab81ec388f1d7b</Sha>
->>>>>>> ece6f30f
     </Dependency>
     <Dependency Name="System.Runtime.CompilerServices.Unsafe" Version="5.0.0-alpha.1.19563.6" CoherentParentDependency="Microsoft.NETCore.App.Runtime.win-x64">
       <Uri>https://github.com/dotnet/corefx</Uri>
-<<<<<<< HEAD
-      <Sha>0f7f38c4fd323b26da10cce95f857f77f0f09b48</Sha>
-=======
       <Sha>5cee7c97d602f294e27c582d4dab81ec388f1d7b</Sha>
->>>>>>> ece6f30f
     </Dependency>
     <Dependency Name="System.Security.Cryptography.Cng" Version="5.0.0-alpha.1.19563.6" CoherentParentDependency="Microsoft.NETCore.App.Runtime.win-x64">
       <Uri>https://github.com/dotnet/corefx</Uri>
-<<<<<<< HEAD
-      <Sha>0f7f38c4fd323b26da10cce95f857f77f0f09b48</Sha>
-=======
       <Sha>5cee7c97d602f294e27c582d4dab81ec388f1d7b</Sha>
->>>>>>> ece6f30f
     </Dependency>
     <Dependency Name="System.Security.Cryptography.Xml" Version="5.0.0-alpha.1.19563.6" CoherentParentDependency="Microsoft.NETCore.App.Runtime.win-x64">
       <Uri>https://github.com/dotnet/corefx</Uri>
-<<<<<<< HEAD
-      <Sha>0f7f38c4fd323b26da10cce95f857f77f0f09b48</Sha>
-=======
       <Sha>5cee7c97d602f294e27c582d4dab81ec388f1d7b</Sha>
->>>>>>> ece6f30f
     </Dependency>
     <Dependency Name="System.ServiceProcess.ServiceController" Version="5.0.0-alpha.1.19563.6" CoherentParentDependency="Microsoft.NETCore.App.Runtime.win-x64">
       <Uri>https://github.com/dotnet/corefx</Uri>
-<<<<<<< HEAD
-      <Sha>0f7f38c4fd323b26da10cce95f857f77f0f09b48</Sha>
-=======
       <Sha>5cee7c97d602f294e27c582d4dab81ec388f1d7b</Sha>
->>>>>>> ece6f30f
     </Dependency>
     <Dependency Name="System.Text.Encodings.Web" Version="5.0.0-alpha.1.19563.6" CoherentParentDependency="Microsoft.NETCore.App.Runtime.win-x64">
       <Uri>https://github.com/dotnet/corefx</Uri>
-<<<<<<< HEAD
-      <Sha>0f7f38c4fd323b26da10cce95f857f77f0f09b48</Sha>
-=======
       <Sha>5cee7c97d602f294e27c582d4dab81ec388f1d7b</Sha>
->>>>>>> ece6f30f
     </Dependency>
     <Dependency Name="System.Text.Json" Version="5.0.0-alpha.1.19563.6" CoherentParentDependency="Microsoft.NETCore.App.Runtime.win-x64">
       <Uri>https://github.com/dotnet/corefx</Uri>
-<<<<<<< HEAD
-      <Sha>0f7f38c4fd323b26da10cce95f857f77f0f09b48</Sha>
-    </Dependency>
-    <Dependency Name="System.Text.Json" Version="4.7.0" CoherentParentDependency="Microsoft.NETCore.App.Runtime.win-x64">
-      <Uri>https://github.com/dotnet/corefx</Uri>
-      <Sha>0f7f38c4fd323b26da10cce95f857f77f0f09b48</Sha>
-    </Dependency>
-    <Dependency Name="Microsoft.NETCore.App.Ref" Version="3.1.0">
-      <Uri>https://github.com/dotnet/core-setup</Uri>
-      <Sha>65f04fb6db7a5e198d05dbebd5c4ad21eb018f89</Sha>
-=======
       <Sha>5cee7c97d602f294e27c582d4dab81ec388f1d7b</Sha>
     </Dependency>
     <Dependency Name="Microsoft.NETCore.App.Ref" Version="5.0.0-alpha.1.19564.1">
       <Uri>https://github.com/dotnet/core-setup</Uri>
       <Sha>c77948d92a2f950140f09384f057cb893ec3955a</Sha>
->>>>>>> ece6f30f
     </Dependency>
     <!--
          Win-x64 is used here because we have picked an arbitrary runtime identifier to flow the version of the latest NETCore.App runtime.
@@ -124,11 +68,7 @@
     -->
     <Dependency Name="Microsoft.NETCore.App.Runtime.win-x64" Version="5.0.0-alpha.1.19564.1">
       <Uri>https://github.com/dotnet/core-setup</Uri>
-<<<<<<< HEAD
-      <Sha>65f04fb6db7a5e198d05dbebd5c4ad21eb018f89</Sha>
-=======
       <Sha>c77948d92a2f950140f09384f057cb893ec3955a</Sha>
->>>>>>> ece6f30f
     </Dependency>
     <Dependency Name="NETStandard.Library.Ref" Version="2.1.0-alpha.1.19564.1">
       <Uri>https://github.com/dotnet/core-setup</Uri>
@@ -154,11 +94,7 @@
     </Dependency>
     <Dependency Name="Microsoft.NETCore.Platforms" Version="5.0.0-alpha.1.19563.6" CoherentParentDependency="Microsoft.NETCore.App.Runtime.win-x64">
       <Uri>https://github.com/dotnet/corefx</Uri>
-<<<<<<< HEAD
-      <Sha>0f7f38c4fd323b26da10cce95f857f77f0f09b48</Sha>
-=======
       <Sha>5cee7c97d602f294e27c582d4dab81ec388f1d7b</Sha>
->>>>>>> ece6f30f
     </Dependency>
     <Dependency Name="Microsoft.Net.Compilers.Toolset" Version="3.4.0-beta1-19456-03">
       <Uri>https://github.com/dotnet/roslyn</Uri>
