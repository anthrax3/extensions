--- conflicted
+++ resolved
@@ -62,29 +62,14 @@
       <Uri>https://github.com/dotnet/corefx</Uri>
       <Sha>7e9a177824cbefaee8985a9b517ebb0ea2e17a81</Sha>
     </Dependency>
-<<<<<<< HEAD
-    <Dependency Name="Microsoft.NETCore.App.Ref" Version="3.1.0-preview1.19501.9">
-      <Uri>https://github.com/dotnet/core-setup</Uri>
-      <Sha>676fe3b8c06f10db5908588a50b47161808ff468</Sha>
-=======
     <Dependency Name="Microsoft.NETCore.App.Ref" Version="5.0.0-alpha1.19479.2">
       <Uri>https://github.com/dotnet/core-setup</Uri>
       <Sha>98ee997ccb0ae479a4c03b23c682a198b12dd682</Sha>
->>>>>>> 88641b50
     </Dependency>
     <!--
          Win-x64 is used here because we have picked an arbitrary runtime identifier to flow the version of the latest NETCore.App runtime.
          All Runtime.$rid packages should have the same version.
     -->
-<<<<<<< HEAD
-    <Dependency Name="Microsoft.NETCore.App.Runtime.win-x64" Version="3.1.0-preview1.19501.9">
-      <Uri>https://github.com/dotnet/core-setup</Uri>
-      <Sha>676fe3b8c06f10db5908588a50b47161808ff468</Sha>
-    </Dependency>
-    <Dependency Name="NETStandard.Library.Ref" Version="2.1.0-preview1.19501.9">
-      <Uri>https://github.com/dotnet/core-setup</Uri>
-      <Sha>676fe3b8c06f10db5908588a50b47161808ff468</Sha>
-=======
     <Dependency Name="Microsoft.NETCore.App.Runtime.win-x64" Version="5.0.0-alpha1.19479.2">
       <Uri>https://github.com/dotnet/core-setup</Uri>
       <Sha>98ee997ccb0ae479a4c03b23c682a198b12dd682</Sha>
@@ -92,7 +77,6 @@
     <Dependency Name="NETStandard.Library.Ref" Version="2.1.0-alpha1.19479.2">
       <Uri>https://github.com/dotnet/core-setup</Uri>
       <Sha>98ee997ccb0ae479a4c03b23c682a198b12dd682</Sha>
->>>>>>> 88641b50
     </Dependency>
   </ProductDependencies>
   <ToolsetDependencies>
@@ -108,15 +92,9 @@
       <Uri>https://github.com/dotnet/arcade</Uri>
       <Sha>0e9ffd6464aff37aef2dc41dc2162d258f266e32</Sha>
     </Dependency>
-<<<<<<< HEAD
-    <Dependency Name="Microsoft.NETCore.Platforms" Version="3.1.0-preview1.19480.14" CoherentParentDependency="Microsoft.NETCore.App.Runtime.win-x64">
-      <Uri>https://github.com/dotnet/corefx</Uri>
-      <Sha>66917d1fd792d43a26009b5b231d5cb94361650e</Sha>
-=======
     <Dependency Name="Microsoft.NETCore.Platforms" Version="5.0.0-alpha1.19477.7" CoherentParentDependency="Microsoft.NETCore.App.Runtime.win-x64">
       <Uri>https://github.com/dotnet/corefx</Uri>
       <Sha>7e9a177824cbefaee8985a9b517ebb0ea2e17a81</Sha>
->>>>>>> 88641b50
     </Dependency>
     <Dependency Name="Microsoft.Net.Compilers.Toolset" Version="3.4.0-beta1-19456-03">
       <Uri>https://github.com/dotnet/roslyn</Uri>
