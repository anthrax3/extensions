<?xml version="1.0" encoding="utf-8"?>
<!--

  This file is used by automation to update Versions.props and may be used for other purposes, such as
  static analysis to determine the repo dependency graph.  It should only be modified manually when adding
  or removing dependencies. Updating versions should be done using the `darc` command line tool.

  See https://github.com/dotnet/arcade/blob/master/Documentation/Darc.md for instructions on using darc.

-->
<Dependencies>
  <ProductDependencies>
    <Dependency Name="Microsoft.Bcl.AsyncInterfaces" Version="1.1.0-preview1.19504.10" CoherentParentDependency="Microsoft.NETCore.App.Runtime.win-x64">
      <Uri>https://github.com/dotnet/corefx</Uri>
      <Sha>0498dfedf8dbbd088c74399f45bc0b0c861c831a</Sha>
    </Dependency>
    <Dependency Name="Microsoft.Win32.Registry" Version="4.7.0-preview1.19504.10" CoherentParentDependency="Microsoft.NETCore.App.Runtime.win-x64">
      <Uri>https://github.com/dotnet/corefx</Uri>
      <Sha>0498dfedf8dbbd088c74399f45bc0b0c861c831a</Sha>
    </Dependency>
    <Dependency Name="System.ComponentModel.Annotations" Version="4.7.0-preview1.19504.10" CoherentParentDependency="Microsoft.NETCore.App.Runtime.win-x64">
      <Uri>https://github.com/dotnet/corefx</Uri>
      <Sha>0498dfedf8dbbd088c74399f45bc0b0c861c831a</Sha>
    </Dependency>
    <Dependency Name="System.Diagnostics.DiagnosticSource" Version="4.7.0-preview1.19504.10" CoherentParentDependency="Microsoft.NETCore.App.Runtime.win-x64">
      <Uri>https://github.com/dotnet/corefx</Uri>
      <Sha>0498dfedf8dbbd088c74399f45bc0b0c861c831a</Sha>
    </Dependency>
    <Dependency Name="System.Diagnostics.EventLog" Version="4.7.0-preview1.19504.10" CoherentParentDependency="Microsoft.NETCore.App.Runtime.win-x64">
      <Uri>https://github.com/dotnet/corefx</Uri>
      <Sha>0498dfedf8dbbd088c74399f45bc0b0c861c831a</Sha>
    </Dependency>
    <Dependency Name="System.IO.Pipelines" Version="4.7.0-preview1.19504.10" CoherentParentDependency="Microsoft.NETCore.App.Runtime.win-x64">
      <Uri>https://github.com/dotnet/corefx</Uri>
      <Sha>0498dfedf8dbbd088c74399f45bc0b0c861c831a</Sha>
    </Dependency>
    <Dependency Name="System.Reflection.Metadata" Version="1.8.0-preview1.19504.10" CoherentParentDependency="Microsoft.NETCore.App.Runtime.win-x64">
      <Uri>https://github.com/dotnet/corefx</Uri>
      <Sha>0498dfedf8dbbd088c74399f45bc0b0c861c831a</Sha>
    </Dependency>
    <Dependency Name="System.Runtime.CompilerServices.Unsafe" Version="4.7.0-preview1.19504.10" CoherentParentDependency="Microsoft.NETCore.App.Runtime.win-x64">
      <Uri>https://github.com/dotnet/corefx</Uri>
      <Sha>0498dfedf8dbbd088c74399f45bc0b0c861c831a</Sha>
    </Dependency>
    <Dependency Name="System.Security.Cryptography.Cng" Version="4.7.0-preview1.19504.10" CoherentParentDependency="Microsoft.NETCore.App.Runtime.win-x64">
      <Uri>https://github.com/dotnet/corefx</Uri>
      <Sha>0498dfedf8dbbd088c74399f45bc0b0c861c831a</Sha>
    </Dependency>
    <Dependency Name="System.Security.Cryptography.Xml" Version="4.7.0-preview1.19504.10" CoherentParentDependency="Microsoft.NETCore.App.Runtime.win-x64">
      <Uri>https://github.com/dotnet/corefx</Uri>
      <Sha>0498dfedf8dbbd088c74399f45bc0b0c861c831a</Sha>
    </Dependency>
    <Dependency Name="System.ServiceProcess.ServiceController" Version="4.7.0-preview1.19504.10" CoherentParentDependency="Microsoft.NETCore.App.Runtime.win-x64">
      <Uri>https://github.com/dotnet/corefx</Uri>
      <Sha>0498dfedf8dbbd088c74399f45bc0b0c861c831a</Sha>
    </Dependency>
    <Dependency Name="System.Text.Encodings.Web" Version="4.7.0-preview1.19504.10" CoherentParentDependency="Microsoft.NETCore.App.Runtime.win-x64">
      <Uri>https://github.com/dotnet/corefx</Uri>
      <Sha>0498dfedf8dbbd088c74399f45bc0b0c861c831a</Sha>
    </Dependency>
    <Dependency Name="System.Text.Json" Version="4.7.0-preview1.19504.10" CoherentParentDependency="Microsoft.NETCore.App.Runtime.win-x64">
      <Uri>https://github.com/dotnet/corefx</Uri>
      <Sha>0498dfedf8dbbd088c74399f45bc0b0c861c831a</Sha>
    </Dependency>
    <Dependency Name="Microsoft.NETCore.App.Ref" Version="3.1.0-preview1.19506.1">
      <Uri>https://github.com/dotnet/core-setup</Uri>
      <Sha>bbf5542781136f9f3a1f30b010cb782e775d54c7</Sha>
    </Dependency>
    <!--
         Win-x64 is used here because we have picked an arbitrary runtime identifier to flow the version of the latest NETCore.App runtime.
         All Runtime.$rid packages should have the same version.
    -->
<<<<<<< HEAD
    <Dependency Name="Microsoft.NETCore.App.Runtime.win-x64" Version="3.0.1">
      <Uri>https://github.com/dotnet/core-setup</Uri>
      <Sha>ee7dbc9e064bf59f822c5310b89e0e996ccc0d58</Sha>
    </Dependency>
    <Dependency Name="NETStandard.Library.Ref" Version="2.1.0">
      <Uri>https://github.com/dotnet/core-setup</Uri>
      <Sha>ee7dbc9e064bf59f822c5310b89e0e996ccc0d58</Sha>
=======
    <Dependency Name="Microsoft.NETCore.App.Runtime.win-x64" Version="3.1.0-preview1.19506.1">
      <Uri>https://github.com/dotnet/core-setup</Uri>
      <Sha>bbf5542781136f9f3a1f30b010cb782e775d54c7</Sha>
>>>>>>> 65e70f58
    </Dependency>
    <Dependency Name="NETStandard.Library.Ref" Version="2.1.0-preview1.19506.1">
      <Uri>https://github.com/dotnet/core-setup</Uri>
      <Sha>bbf5542781136f9f3a1f30b010cb782e775d54c7</Sha>
    </Dependency>
  </ProductDependencies>
  <ToolsetDependencies>
    <Dependency Name="Microsoft.DotNet.Arcade.Sdk" Version="1.0.0-beta.19474.3">
      <Uri>https://github.com/dotnet/arcade</Uri>
      <Sha>0e9ffd6464aff37aef2dc41dc2162d258f266e32</Sha>
    </Dependency>
    <Dependency Name="Microsoft.DotNet.GenAPI" Version="1.0.0-beta.19474.3">
      <Uri>https://github.com/dotnet/arcade</Uri>
      <Sha>0e9ffd6464aff37aef2dc41dc2162d258f266e32</Sha>
    </Dependency>
    <Dependency Name="Microsoft.DotNet.Helix.Sdk" Version="2.0.0-beta.19474.3">
      <Uri>https://github.com/dotnet/arcade</Uri>
      <Sha>0e9ffd6464aff37aef2dc41dc2162d258f266e32</Sha>
    </Dependency>
    <Dependency Name="Microsoft.NETCore.Platforms" Version="3.1.0-preview1.19504.10" CoherentParentDependency="Microsoft.NETCore.App.Runtime.win-x64">
      <Uri>https://github.com/dotnet/corefx</Uri>
      <Sha>0498dfedf8dbbd088c74399f45bc0b0c861c831a</Sha>
    </Dependency>
    <Dependency Name="Microsoft.Net.Compilers.Toolset" Version="3.4.0-beta2-19462-08">
      <Uri>https://github.com/dotnet/roslyn</Uri>
      <Sha>cac1be1463d3b277184ed38115ae35b0cb236688</Sha>
    </Dependency>
  </ToolsetDependencies>
</Dependencies><|MERGE_RESOLUTION|>--- conflicted
+++ resolved
@@ -70,19 +70,9 @@
          Win-x64 is used here because we have picked an arbitrary runtime identifier to flow the version of the latest NETCore.App runtime.
          All Runtime.$rid packages should have the same version.
     -->
-<<<<<<< HEAD
-    <Dependency Name="Microsoft.NETCore.App.Runtime.win-x64" Version="3.0.1">
-      <Uri>https://github.com/dotnet/core-setup</Uri>
-      <Sha>ee7dbc9e064bf59f822c5310b89e0e996ccc0d58</Sha>
-    </Dependency>
-    <Dependency Name="NETStandard.Library.Ref" Version="2.1.0">
-      <Uri>https://github.com/dotnet/core-setup</Uri>
-      <Sha>ee7dbc9e064bf59f822c5310b89e0e996ccc0d58</Sha>
-=======
     <Dependency Name="Microsoft.NETCore.App.Runtime.win-x64" Version="3.1.0-preview1.19506.1">
       <Uri>https://github.com/dotnet/core-setup</Uri>
       <Sha>bbf5542781136f9f3a1f30b010cb782e775d54c7</Sha>
->>>>>>> 65e70f58
     </Dependency>
     <Dependency Name="NETStandard.Library.Ref" Version="2.1.0-preview1.19506.1">
       <Uri>https://github.com/dotnet/core-setup</Uri>
