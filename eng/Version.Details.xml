<?xml version="1.0" encoding="utf-8"?>
<!--

  This file is used by automation to update Versions.props and may be used for other purposes, such as
  static analysis to determine the repo dependency graph.  It should only be modified manually when adding
  or removing dependencies. Updating versions should be done using the `darc` command line tool.

  See https://github.com/dotnet/arcade/blob/master/Documentation/Darc.md for instructions on using darc.

-->
<Dependencies>
  <ProductDependencies>
<<<<<<< HEAD
    <Dependency Name="Microsoft.Win32.Registry" Version="4.6.0-preview3.19128.7">
      <Uri>https://github.com/dotnet/corefx</Uri>
      <Sha>218c8e595095f0cb8f12d64eeb36e0b2c50590c6</Sha>
    </Dependency>
    <Dependency Name="System.ComponentModel.Annotations" Version="4.6.0-preview3.19128.7">
      <Uri>https://github.com/dotnet/corefx</Uri>
      <Sha>218c8e595095f0cb8f12d64eeb36e0b2c50590c6</Sha>
    </Dependency>
    <Dependency Name="System.Data.SqlClient" Version="4.7.0-preview3.19128.7">
      <Uri>https://github.com/dotnet/corefx</Uri>
      <Sha>218c8e595095f0cb8f12d64eeb36e0b2c50590c6</Sha>
    </Dependency>
    <Dependency Name="System.Diagnostics.DiagnosticSource" Version="4.6.0-preview3.19128.7">
      <Uri>https://github.com/dotnet/corefx</Uri>
      <Sha>218c8e595095f0cb8f12d64eeb36e0b2c50590c6</Sha>
    </Dependency>
    <Dependency Name="System.Diagnostics.EventLog" Version="4.6.0-preview3.19128.7">
      <Uri>https://github.com/dotnet/corefx</Uri>
      <Sha>218c8e595095f0cb8f12d64eeb36e0b2c50590c6</Sha>
    </Dependency>
    <Dependency Name="System.IO.Pipelines" Version="4.6.0-preview3.19128.7">
      <Uri>https://github.com/dotnet/corefx</Uri>
      <Sha>218c8e595095f0cb8f12d64eeb36e0b2c50590c6</Sha>
    </Dependency>
    <Dependency Name="System.Reflection.Metadata" Version="1.7.0-preview3.19128.7">
      <Uri>https://github.com/dotnet/corefx</Uri>
      <Sha>218c8e595095f0cb8f12d64eeb36e0b2c50590c6</Sha>
    </Dependency>
    <Dependency Name="System.Runtime.CompilerServices.Unsafe" Version="4.6.0-preview3.19128.7">
      <Uri>https://github.com/dotnet/corefx</Uri>
      <Sha>218c8e595095f0cb8f12d64eeb36e0b2c50590c6</Sha>
    </Dependency>
    <Dependency Name="System.Security.Cryptography.Cng" Version="4.6.0-preview3.19128.7">
      <Uri>https://github.com/dotnet/corefx</Uri>
      <Sha>218c8e595095f0cb8f12d64eeb36e0b2c50590c6</Sha>
    </Dependency>
    <Dependency Name="System.Security.Cryptography.Xml" Version="4.6.0-preview3.19128.7">
      <Uri>https://github.com/dotnet/corefx</Uri>
      <Sha>218c8e595095f0cb8f12d64eeb36e0b2c50590c6</Sha>
    </Dependency>
    <Dependency Name="System.ServiceProcess.ServiceController" Version="4.6.0-preview3.19128.7">
      <Uri>https://github.com/dotnet/corefx</Uri>
      <Sha>218c8e595095f0cb8f12d64eeb36e0b2c50590c6</Sha>
    </Dependency>
    <Dependency Name="System.Text.Encodings.Web" Version="4.6.0-preview3.19128.7">
      <Uri>https://github.com/dotnet/corefx</Uri>
      <Sha>218c8e595095f0cb8f12d64eeb36e0b2c50590c6</Sha>
    </Dependency>
    <Dependency Name="Microsoft.NETCore.App" Version="3.0.0-preview3-27428-8">
      <Uri>https://github.com/dotnet/core-setup</Uri>
      <Sha>a936fae7401e3f364c1fe3dee845e9b72df17d07</Sha>
=======
    <Dependency Name="Microsoft.Bcl.Json.Sources" Version="4.6.0-preview4.19126.13">
      <Uri>https://github.com/dotnet/corefx</Uri>
      <Sha>9e074e4a3f3626fa953f36ab79e3cd3e6db1c9de</Sha>
    </Dependency>
    <Dependency Name="Microsoft.Win32.Registry" Version="4.6.0-preview4.19126.13">
      <CoherentParentDependency>Microsoft.NETCore.App</CoherentParentDependency>
      <Uri>https://github.com/dotnet/corefx</Uri>
      <Sha>f44142b855330ca9274827a230b8ad9a3ccda357</Sha>
    </Dependency>
    <Dependency Name="System.ComponentModel.Annotations" Version="4.6.0-preview4.19126.13">
      <CoherentParentDependency>Microsoft.NETCore.App</CoherentParentDependency>
      <Uri>https://github.com/dotnet/corefx</Uri>
      <Sha>f44142b855330ca9274827a230b8ad9a3ccda357</Sha>
    </Dependency>
    <Dependency Name="System.Data.SqlClient" Version="4.7.0-preview4.19126.13">
      <CoherentParentDependency>Microsoft.NETCore.App</CoherentParentDependency>
      <Uri>https://github.com/dotnet/corefx</Uri>
      <Sha>f44142b855330ca9274827a230b8ad9a3ccda357</Sha>
    </Dependency>
    <Dependency Name="System.Diagnostics.DiagnosticSource" Version="4.6.0-preview4.19126.13">
      <CoherentParentDependency>Microsoft.NETCore.App</CoherentParentDependency>
      <Uri>https://github.com/dotnet/corefx</Uri>
      <Sha>f44142b855330ca9274827a230b8ad9a3ccda357</Sha>
    </Dependency>
    <Dependency Name="System.Diagnostics.EventLog" Version="4.6.0-preview4.19126.13">
      <CoherentParentDependency>Microsoft.NETCore.App</CoherentParentDependency>
      <Uri>https://github.com/dotnet/corefx</Uri>
      <Sha>f44142b855330ca9274827a230b8ad9a3ccda357</Sha>
    </Dependency>
    <Dependency Name="System.IO.Pipelines" Version="4.6.0-preview4.19126.13">
      <CoherentParentDependency>Microsoft.NETCore.App</CoherentParentDependency>
      <Uri>https://github.com/dotnet/corefx</Uri>
      <Sha>f44142b855330ca9274827a230b8ad9a3ccda357</Sha>
    </Dependency>
    <Dependency Name="System.Reflection.Metadata" Version="1.7.0-preview4.19126.13">
      <CoherentParentDependency>Microsoft.NETCore.App</CoherentParentDependency>
      <Uri>https://github.com/dotnet/corefx</Uri>
      <Sha>f44142b855330ca9274827a230b8ad9a3ccda357</Sha>
    </Dependency>
    <Dependency Name="System.Runtime.CompilerServices.Unsafe" Version="4.6.0-preview4.19126.13">
      <CoherentParentDependency>Microsoft.NETCore.App</CoherentParentDependency>
      <Uri>https://github.com/dotnet/corefx</Uri>
      <Sha>f44142b855330ca9274827a230b8ad9a3ccda357</Sha>
    </Dependency>
    <Dependency Name="System.Security.Cryptography.Cng" Version="4.6.0-preview4.19126.13">
      <CoherentParentDependency>Microsoft.NETCore.App</CoherentParentDependency>
      <Uri>https://github.com/dotnet/corefx</Uri>
      <Sha>f44142b855330ca9274827a230b8ad9a3ccda357</Sha>
    </Dependency>
    <Dependency Name="System.Security.Cryptography.Xml" Version="4.6.0-preview4.19126.13">
      <CoherentParentDependency>Microsoft.NETCore.App</CoherentParentDependency>
      <Uri>https://github.com/dotnet/corefx</Uri>
      <Sha>f44142b855330ca9274827a230b8ad9a3ccda357</Sha>
    </Dependency>
    <Dependency Name="System.ServiceProcess.ServiceController" Version="4.6.0-preview4.19126.13">
      <CoherentParentDependency>Microsoft.NETCore.App</CoherentParentDependency>
      <Uri>https://github.com/dotnet/corefx</Uri>
      <Sha>f44142b855330ca9274827a230b8ad9a3ccda357</Sha>
    </Dependency>
    <Dependency Name="System.Text.Encodings.Web" Version="4.6.0-preview4.19126.13">
      <CoherentParentDependency>Microsoft.NETCore.App</CoherentParentDependency>
      <Uri>https://github.com/dotnet/corefx</Uri>
      <Sha>f44142b855330ca9274827a230b8ad9a3ccda357</Sha>
    </Dependency>
    <Dependency Name="Microsoft.NETCore.App" Version="3.0.0-preview4-27427-1">
      <Uri>https://github.com/dotnet/core-setup</Uri>
      <Sha>60bc48d3688e6c912ffd00aba04a629d2d801aed</Sha>
>>>>>>> 5b7d7d73
    </Dependency>
  </ProductDependencies>
  <ToolsetDependencies>
    <Dependency Name="Microsoft.DotNet.Arcade.Sdk" Version="1.0.0-beta.19126.6">
      <Uri>https://github.com/dotnet/arcade</Uri>
      <Sha>3f38c38af31863b35c9334320b95cca56e29c942</Sha>
    </Dependency>
    <Dependency Name="Microsoft.DotNet.GenAPI" Version="1.0.0-beta.19126.6">
      <Uri>https://github.com/dotnet/arcade</Uri>
      <Sha>3f38c38af31863b35c9334320b95cca56e29c942</Sha>
    </Dependency>
    <Dependency Name="Microsoft.DotNet.Helix.Sdk" Version="2.0.0-beta.19126.6">
      <Uri>https://github.com/dotnet/arcade</Uri>
      <Sha>3f38c38af31863b35c9334320b95cca56e29c942</Sha>
    </Dependency>
<<<<<<< HEAD
    <Dependency Name="Microsoft.NETCore.Platforms" Version="3.0.0-preview3.19128.7">
      <Uri>https://github.com/dotnet/corefx</Uri>
      <Sha>218c8e595095f0cb8f12d64eeb36e0b2c50590c6</Sha>
=======
    <Dependency Name="Microsoft.NETCore.Platforms" Version="3.0.0-preview4.19126.13">
      <Uri>https://github.com/dotnet/corefx</Uri>
      <Sha>f44142b855330ca9274827a230b8ad9a3ccda357</Sha>
>>>>>>> 5b7d7d73
    </Dependency>
  </ToolsetDependencies>
</Dependencies><|MERGE_RESOLUTION|>--- conflicted
+++ resolved
@@ -10,59 +10,6 @@
 -->
 <Dependencies>
   <ProductDependencies>
-<<<<<<< HEAD
-    <Dependency Name="Microsoft.Win32.Registry" Version="4.6.0-preview3.19128.7">
-      <Uri>https://github.com/dotnet/corefx</Uri>
-      <Sha>218c8e595095f0cb8f12d64eeb36e0b2c50590c6</Sha>
-    </Dependency>
-    <Dependency Name="System.ComponentModel.Annotations" Version="4.6.0-preview3.19128.7">
-      <Uri>https://github.com/dotnet/corefx</Uri>
-      <Sha>218c8e595095f0cb8f12d64eeb36e0b2c50590c6</Sha>
-    </Dependency>
-    <Dependency Name="System.Data.SqlClient" Version="4.7.0-preview3.19128.7">
-      <Uri>https://github.com/dotnet/corefx</Uri>
-      <Sha>218c8e595095f0cb8f12d64eeb36e0b2c50590c6</Sha>
-    </Dependency>
-    <Dependency Name="System.Diagnostics.DiagnosticSource" Version="4.6.0-preview3.19128.7">
-      <Uri>https://github.com/dotnet/corefx</Uri>
-      <Sha>218c8e595095f0cb8f12d64eeb36e0b2c50590c6</Sha>
-    </Dependency>
-    <Dependency Name="System.Diagnostics.EventLog" Version="4.6.0-preview3.19128.7">
-      <Uri>https://github.com/dotnet/corefx</Uri>
-      <Sha>218c8e595095f0cb8f12d64eeb36e0b2c50590c6</Sha>
-    </Dependency>
-    <Dependency Name="System.IO.Pipelines" Version="4.6.0-preview3.19128.7">
-      <Uri>https://github.com/dotnet/corefx</Uri>
-      <Sha>218c8e595095f0cb8f12d64eeb36e0b2c50590c6</Sha>
-    </Dependency>
-    <Dependency Name="System.Reflection.Metadata" Version="1.7.0-preview3.19128.7">
-      <Uri>https://github.com/dotnet/corefx</Uri>
-      <Sha>218c8e595095f0cb8f12d64eeb36e0b2c50590c6</Sha>
-    </Dependency>
-    <Dependency Name="System.Runtime.CompilerServices.Unsafe" Version="4.6.0-preview3.19128.7">
-      <Uri>https://github.com/dotnet/corefx</Uri>
-      <Sha>218c8e595095f0cb8f12d64eeb36e0b2c50590c6</Sha>
-    </Dependency>
-    <Dependency Name="System.Security.Cryptography.Cng" Version="4.6.0-preview3.19128.7">
-      <Uri>https://github.com/dotnet/corefx</Uri>
-      <Sha>218c8e595095f0cb8f12d64eeb36e0b2c50590c6</Sha>
-    </Dependency>
-    <Dependency Name="System.Security.Cryptography.Xml" Version="4.6.0-preview3.19128.7">
-      <Uri>https://github.com/dotnet/corefx</Uri>
-      <Sha>218c8e595095f0cb8f12d64eeb36e0b2c50590c6</Sha>
-    </Dependency>
-    <Dependency Name="System.ServiceProcess.ServiceController" Version="4.6.0-preview3.19128.7">
-      <Uri>https://github.com/dotnet/corefx</Uri>
-      <Sha>218c8e595095f0cb8f12d64eeb36e0b2c50590c6</Sha>
-    </Dependency>
-    <Dependency Name="System.Text.Encodings.Web" Version="4.6.0-preview3.19128.7">
-      <Uri>https://github.com/dotnet/corefx</Uri>
-      <Sha>218c8e595095f0cb8f12d64eeb36e0b2c50590c6</Sha>
-    </Dependency>
-    <Dependency Name="Microsoft.NETCore.App" Version="3.0.0-preview3-27428-8">
-      <Uri>https://github.com/dotnet/core-setup</Uri>
-      <Sha>a936fae7401e3f364c1fe3dee845e9b72df17d07</Sha>
-=======
     <Dependency Name="Microsoft.Bcl.Json.Sources" Version="4.6.0-preview4.19126.13">
       <Uri>https://github.com/dotnet/corefx</Uri>
       <Sha>9e074e4a3f3626fa953f36ab79e3cd3e6db1c9de</Sha>
@@ -130,7 +77,6 @@
     <Dependency Name="Microsoft.NETCore.App" Version="3.0.0-preview4-27427-1">
       <Uri>https://github.com/dotnet/core-setup</Uri>
       <Sha>60bc48d3688e6c912ffd00aba04a629d2d801aed</Sha>
->>>>>>> 5b7d7d73
     </Dependency>
   </ProductDependencies>
   <ToolsetDependencies>
@@ -146,15 +92,9 @@
       <Uri>https://github.com/dotnet/arcade</Uri>
       <Sha>3f38c38af31863b35c9334320b95cca56e29c942</Sha>
     </Dependency>
-<<<<<<< HEAD
-    <Dependency Name="Microsoft.NETCore.Platforms" Version="3.0.0-preview3.19128.7">
-      <Uri>https://github.com/dotnet/corefx</Uri>
-      <Sha>218c8e595095f0cb8f12d64eeb36e0b2c50590c6</Sha>
-=======
     <Dependency Name="Microsoft.NETCore.Platforms" Version="3.0.0-preview4.19126.13">
       <Uri>https://github.com/dotnet/corefx</Uri>
       <Sha>f44142b855330ca9274827a230b8ad9a3ccda357</Sha>
->>>>>>> 5b7d7d73
     </Dependency>
   </ToolsetDependencies>
 </Dependencies>