<!--

This file contains a list of the package IDs which are patching in a given release.

CAUTION: due to limitations in MSBuild, the format of the PackagesInPatch property is picky.
When adding a new package, make sure the new line ends with a semicolon and starts with a space.

Later on, this will be checked using this condition:

    <IsPackageInThisPatch>$(PackagesInPatch.Contains(' $(PackageId);'))</IsPackageInThisPatch>
-->
<Project>
  <PropertyGroup>
    <MSBuildAllProjects>$(MSBuildAllProjects);$(MSBuildThisFileFullPath)</MSBuildAllProjects>
  </PropertyGroup>
<<<<<<< HEAD
  <PropertyGroup Condition=" '$(VersionPrefix)' == '2.1.10' ">
=======

  <PropertyGroup Condition=" '$(VersionPrefix)' == '2.2.2' ">
    <PackagesInPatch>
      Microsoft.Extensions.Logging.AzureAppServices
    </PackagesInPatch>
  </PropertyGroup>
  <PropertyGroup Condition=" '$(VersionPrefix)' == '2.2.4' ">
>>>>>>> b3983eab
    <PackagesInPatch>
      Microsoft.Extensions.Configuration.Binder;
      Microsoft.Extensions.Configuration.EnvironmentVariables;
      Microsoft.Extensions.Configuration.KeyPerFile;
    </PackagesInPatch>
  </PropertyGroup>
<<<<<<< HEAD
  <PropertyGroup Condition=" '$(VersionPrefix)' == '2.1.15' ">
=======
  <PropertyGroup Condition=" '$(VersionPrefix)' == '2.2.5' ">
    <PackagesInPatch>
      Microsoft.Extensions.Diagnostics.HealthChecks;
      Microsoft.Extensions.Logging.AzureAppServices;
      Microsoft.Extensions.Caching.StackExchangeRedis;
    </PackagesInPatch>
  </PropertyGroup>
  <PropertyGroup Condition=" '$(VersionPrefix)' == '2.2.8' ">
>>>>>>> b3983eab
    <PackagesInPatch>
    </PackagesInPatch>
  </PropertyGroup>
</Project><|MERGE_RESOLUTION|>--- conflicted
+++ resolved
@@ -13,9 +13,6 @@
   <PropertyGroup>
     <MSBuildAllProjects>$(MSBuildAllProjects);$(MSBuildThisFileFullPath)</MSBuildAllProjects>
   </PropertyGroup>
-<<<<<<< HEAD
-  <PropertyGroup Condition=" '$(VersionPrefix)' == '2.1.10' ">
-=======
 
   <PropertyGroup Condition=" '$(VersionPrefix)' == '2.2.2' ">
     <PackagesInPatch>
@@ -23,16 +20,12 @@
     </PackagesInPatch>
   </PropertyGroup>
   <PropertyGroup Condition=" '$(VersionPrefix)' == '2.2.4' ">
->>>>>>> b3983eab
     <PackagesInPatch>
       Microsoft.Extensions.Configuration.Binder;
       Microsoft.Extensions.Configuration.EnvironmentVariables;
       Microsoft.Extensions.Configuration.KeyPerFile;
     </PackagesInPatch>
   </PropertyGroup>
-<<<<<<< HEAD
-  <PropertyGroup Condition=" '$(VersionPrefix)' == '2.1.15' ">
-=======
   <PropertyGroup Condition=" '$(VersionPrefix)' == '2.2.5' ">
     <PackagesInPatch>
       Microsoft.Extensions.Diagnostics.HealthChecks;
@@ -41,7 +34,6 @@
     </PackagesInPatch>
   </PropertyGroup>
   <PropertyGroup Condition=" '$(VersionPrefix)' == '2.2.8' ">
->>>>>>> b3983eab
     <PackagesInPatch>
     </PackagesInPatch>
   </PropertyGroup>
